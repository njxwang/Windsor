--- conflicted
+++ resolved
@@ -1,6 +1,5 @@
 # Castle Windsor Changelog
 
-<<<<<<< HEAD
 ## Unreleased
 
 Enhancements:
@@ -22,12 +21,11 @@
 - Removal of deprecated BasedOn methods that reset registrations when fluently chained (@fir3pho3nixx, #338)
 - Removal of deprecated member LifestyleHandlerType on CustomLifestyleAttribute (@fir3pho3nixx, #338)
 - Removed Event Wiring, Factory Support and Synchronize facilities (@jonorossi, #403)
-=======
+
 ## 4.1.1 (2018-10-15)
 
 Bugfixes:
 - Fixed components resolved from typed factories being disposed along with unrelated objects (@jnm2, #439)
->>>>>>> 51ff0938
 
 ## 4.1.0 (2017-09-28)
 
