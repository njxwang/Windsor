--- conflicted
+++ resolved
@@ -1,74 +1,58 @@
-// Copyright 2004-2009 Castle Project - http://www.castleproject.org/
-// 
-// Licensed under the Apache License, Version 2.0 (the "License");
-// you may not use this file except in compliance with the License.
-// You may obtain a copy of the License at
-// 
-//     http://www.apache.org/licenses/LICENSE-2.0
-// 
-// Unless required by applicable law or agreed to in writing, software
-// distributed under the License is distributed on an "AS IS" BASIS,
-// WITHOUT WARRANTIES OR CONDITIONS OF ANY KIND, either express or implied.
-// See the License for the specific language governing permissions and
-// limitations under the License.
-
-#if !SILVERLIGHT // we do not support xml config on SL
-
-namespace Castle.Windsor.Tests
-{
-	using Castle.MicroKernel;
-	using Castle.Windsor.Tests.Components;
-	using NUnit.Framework;
-
-	[TestFixture]
-	public class PropertiesInspectionBehaviorTestCase
-	{
-		[Test]
-		public void PropertiesInspectionTestCase()
-		{
-			var container = new WindsorContainer(ConfigHelper.ResolveConfigPath("propertyInspectionBehavior.xml"));
-
-<<<<<<< HEAD
-			var comp = container.Resolve<ExtendedComponentWithProperties>("comp1");
-=======
-			container = new WindsorContainer(ConfigHelper.ResolveConfigPath("propertyInspectionBehavior.xml"));
-
-			ExtendedComponentWithProperties comp;
-
-			comp = (ExtendedComponentWithProperties) container.Resolve("comp1"); // None
->>>>>>> 6b7a8a47
-			Assert.IsNull(comp.Prop1);
-			Assert.AreEqual(0, comp.Prop2);
-			Assert.AreEqual(0, comp.Prop3);
-
-<<<<<<< HEAD
-			comp = container.Resolve<ExtendedComponentWithProperties>("comp2"); // All
-=======
-			comp = (ExtendedComponentWithProperties) container.Resolve("comp2"); // All
->>>>>>> 6b7a8a47
-			Assert.IsNotNull(comp.Prop1);
-			Assert.AreEqual(1, comp.Prop2);
-			Assert.AreEqual(2, comp.Prop3);
-
-<<<<<<< HEAD
-			comp = container.Resolve<ExtendedComponentWithProperties>("comp3"); // DeclaredOnly
-=======
-			comp = (ExtendedComponentWithProperties) container.Resolve("comp3"); // DeclaredOnly
->>>>>>> 6b7a8a47
-			Assert.IsNull(comp.Prop1);
-			Assert.AreEqual(0, comp.Prop2);
-			Assert.AreEqual(2, comp.Prop3);
-		}
-
-		[Test,
-		 ExpectedException(typeof(KernelException),
-			ExpectedMessage = "Error on properties inspection. Could not convert the inspectionBehavior attribute value into an expected enum value. Value found is 'Invalid' while possible values are 'Undefined,None,All,DeclaredOnly'"
-		 	)]
-		public void InvalidOption()
-		{
-			new WindsorContainer(ConfigHelper.ResolveConfigPath("propertyInspectionBehaviorInvalid.xml"));
-		}
-	}
-}
-
-#endif+// Copyright 2004-2009 Castle Project - http://www.castleproject.org/
+// 
+// Licensed under the Apache License, Version 2.0 (the "License");
+// you may not use this file except in compliance with the License.
+// You may obtain a copy of the License at
+// 
+//     http://www.apache.org/licenses/LICENSE-2.0
+// 
+// Unless required by applicable law or agreed to in writing, software
+// distributed under the License is distributed on an "AS IS" BASIS,
+// WITHOUT WARRANTIES OR CONDITIONS OF ANY KIND, either express or implied.
+// See the License for the specific language governing permissions and
+// limitations under the License.
+
+#if !SILVERLIGHT // we do not support xml config on SL
+
+namespace Castle.Windsor.Tests
+{
+	using Castle.MicroKernel;
+	using Castle.Windsor.Tests.Components;
+	using NUnit.Framework;
+
+	[TestFixture]
+	public class PropertiesInspectionBehaviorTestCase
+	{
+		[Test]
+		public void PropertiesInspectionTestCase()
+		{
+			var container = new WindsorContainer(ConfigHelper.ResolveConfigPath("propertyInspectionBehavior.xml"));
+
+			var comp = container.Resolve<ExtendedComponentWithProperties>("comp1");
+			Assert.IsNull(comp.Prop1);
+			Assert.AreEqual(0, comp.Prop2);
+			Assert.AreEqual(0, comp.Prop3);
+
+			comp = container.Resolve<ExtendedComponentWithProperties>("comp2"); // All
+			Assert.IsNotNull(comp.Prop1);
+			Assert.AreEqual(1, comp.Prop2);
+			Assert.AreEqual(2, comp.Prop3);
+
+			comp = container.Resolve<ExtendedComponentWithProperties>("comp3"); // DeclaredOnly
+			Assert.IsNull(comp.Prop1);
+			Assert.AreEqual(0, comp.Prop2);
+			Assert.AreEqual(2, comp.Prop3);
+		}
+
+		[Test,
+		 ExpectedException(typeof(KernelException),
+			ExpectedMessage = "Error on properties inspection. Could not convert the inspectionBehavior attribute value into an expected enum value. Value found is 'Invalid' while possible values are 'Undefined,None,All,DeclaredOnly'"
+		 	)]
+		public void InvalidOption()
+		{
+			new WindsorContainer(ConfigHelper.ResolveConfigPath("propertyInspectionBehaviorInvalid.xml"));
+		}
+	}
+}
+
+#endif