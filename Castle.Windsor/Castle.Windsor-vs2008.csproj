﻿<?xml version="1.0" encoding="utf-8"?>
<Project DefaultTargets="Build" xmlns="http://schemas.microsoft.com/developer/msbuild/2003" ToolsVersion="4.0">
<<<<<<< HEAD
  <!-- Root Path definition relative for actual build file -->
=======
>>>>>>> 6fb5f4d3
  <PropertyGroup>
    <RootPath Condition=" '$(RootPath)' == '' ">$(MSBuildProjectDirectory)\..\..</RootPath>
  </PropertyGroup>
  <PropertyGroup>
    <ProjectType>Local</ProjectType>
    <ProductVersion>9.0.30729</ProductVersion>
    <SchemaVersion>2.0</SchemaVersion>
    <ProjectGuid>{60EFCB9B-E3FF-46A5-A2D2-D9F0EF75D5FE}</ProjectGuid>
    <Configuration Condition=" '$(Configuration)' == '' ">Debug</Configuration>
    <Platform Condition=" '$(Platform)' == '' ">AnyCPU</Platform>
    <ProjectGuid>{60EFCB9B-E3FF-46A5-A2D2-D9F0EF75D5FE}</ProjectGuid>
    <AssemblyName>Castle.Windsor</AssemblyName>
    <OutputType>Library</OutputType>
    <AppDesignerFolder>Properties</AppDesignerFolder>
    <RootNamespace>Castle</RootNamespace>
    <RunPostBuildEvent>OnBuildSuccess</RunPostBuildEvent>
    <SignAssembly>true</SignAssembly>
    <AssemblyOriginatorKeyFile>..\..\buildscripts\CastleKey.snk</AssemblyOriginatorKeyFile>
    <FileUpgradeFlags>
    </FileUpgradeFlags>
<<<<<<< HEAD
    <UpgradeBackupLocation>
    </UpgradeBackupLocation>
    <SignAssembly>true</SignAssembly>
    <OldToolsVersion>3.5</OldToolsVersion>
    <PublishUrl>http://localhost/Castle.Windsor/</PublishUrl>
    <Install>true</Install>
    <InstallFrom>Web</InstallFrom>
    <UpdateEnabled>true</UpdateEnabled>
    <UpdateMode>Foreground</UpdateMode>
    <UpdateInterval>7</UpdateInterval>
    <UpdateIntervalUnits>Days</UpdateIntervalUnits>
    <UpdatePeriodically>false</UpdatePeriodically>
    <UpdateRequired>false</UpdateRequired>
    <MapFileExtensions>true</MapFileExtensions>
    <ApplicationRevision>0</ApplicationRevision>
    <ApplicationVersion>1.0.0.%2a</ApplicationVersion>
    <IsWebBootstrapper>true</IsWebBootstrapper>
    <UseApplicationTrust>false</UseApplicationTrust>
    <BootstrapperEnabled>true</BootstrapperEnabled>
    <TargetFrameworkVersion>v3.5</TargetFrameworkVersion>
=======
    <TargetFrameworkVersion Condition="$(TargetFrameworkVersion)==''">v4.0</TargetFrameworkVersion>
>>>>>>> 6fb5f4d3
  </PropertyGroup>
  <PropertyGroup Condition=" '$(Configuration)|$(Platform)' == 'Debug|AnyCPU' ">
    <DebugSymbols>true</DebugSymbols>
    <DebugType>full</DebugType>
    <Optimize>false</Optimize>
    <OutputPath>bin\Debug\</OutputPath>
    <DefineConstants>TRACE;DEBUG;$(BuildConstants)</DefineConstants>
    <ErrorReport>prompt</ErrorReport>
    <WarningLevel>4</WarningLevel>
    <TreatWarningsAsErrors>true</TreatWarningsAsErrors>
    <DocumentationFile>bin\Debug\Castle.Windsor.XML</DocumentationFile>
    <NoWarn>1591</NoWarn>
  </PropertyGroup>
  <PropertyGroup Condition=" '$(Configuration)|$(Platform)' == 'Release|AnyCPU' ">
    <DebugType>pdbonly</DebugType>
    <Optimize>true</Optimize>
    <OutputPath>bin\Release\</OutputPath>
    <DefineConstants>TRACE;$(BuildConstants)</DefineConstants>
    <ErrorReport>prompt</ErrorReport>
    <WarningLevel>4</WarningLevel>
    <DocumentationFile>bin\Release\Castle.Windsor.XML</DocumentationFile>
    <NoWarn>1591</NoWarn>
    <TreatWarningsAsErrors>true</TreatWarningsAsErrors>
  </PropertyGroup>
  <ItemGroup>
    <Reference Include="Castle.Core, Version=1.3.0.0, Culture=neutral, PublicKeyToken=407dd0808d44fbdc, processorArchitecture=MSIL">
      <HintPath>..\..\lib\NET40\Castle.Core.dll</HintPath>
      <RequiredTargetFramework>4.0</RequiredTargetFramework>
    </Reference>
    <Reference Include="Castle.Core, Version=1.3.0.0, Culture=neutral, PublicKeyToken=407dd0808d44fbdc, processorArchitecture=MSIL">
      <HintPath>..\..\lib\NET35\Castle.Core.dll</HintPath>
      <RequiredTargetFramework>3.5</RequiredTargetFramework>
    </Reference>
    <Reference Include="Castle.DynamicProxy2">
      <HintPath>..\..\lib\NET40\Castle.DynamicProxy2.dll</HintPath>
      <RequiredTargetFramework>4.0</RequiredTargetFramework>
    </Reference>
    <Reference Include="Castle.DynamicProxy2">
      <HintPath>..\..\lib\NET35\Castle.DynamicProxy2.dll</HintPath>
      <RequiredTargetFramework>3.5</RequiredTargetFramework>
    </Reference>
    <Reference Include="System">
      <Name>System</Name>
    </Reference>
    <Reference Include="System.configuration" />
    <Reference Include="System.Core">
      <RequiredTargetFramework>3.5</RequiredTargetFramework>
    </Reference>
    <Reference Include="System.Runtime.Remoting" />
    <Reference Include="System.Web" />
    <Reference Include="System.Data">
      <Name>System.Data</Name>
    </Reference>
    <Reference Include="System.Xml">
      <Name>System.XML</Name>
    </Reference>
  </ItemGroup>
  <ItemGroup>
    <Compile Include="Core\CastleComponentAttribute.cs" />
    <Compile Include="Core\ComponentActivatorAttribute.cs" />
    <Compile Include="Core\ComponentProxyBehaviorAttribute.cs" />
    <Compile Include="Core\DoNotWireAttribute.cs" />
    <Compile Include="Core\InterceptorAttribute.cs" />
    <Compile Include="Core\Internal\LateBoundComponent.cs" />
    <Compile Include="Core\Internal\ReflectionUtil.cs" />
    <Compile Include="Core\LifestyleAttributes.cs" />
    <Compile Include="Facilities\EventWiring\EventSubscriber.cs" />
    <Compile Include="Facilities\EventWiring\EventSubscribers.cs" />
    <Compile Include="Facilities\EventWiring\EventWiringDescriptor.cs" />
    <Compile Include="Facilities\EventWiring\EventWiringRegistrationExtensions.cs" />
    <Compile Include="Facilities\EventWiring\NaiveMethodNameExtractor.cs" />
    <Compile Include="Facilities\EventWiring\OpCodeValues.cs" />
    <Compile Include="Facilities\Metadata\IMeta.cs" />
    <Compile Include="Facilities\Metadata\MetaComponentInterceptorSelector.cs" />
    <Compile Include="Facilities\Metadata\MetadataContributor.cs" />
    <Compile Include="Facilities\Metadata\MetadataDataInterceptor.cs" />
    <Compile Include="Facilities\Metadata\MetadataFacility.cs" />
    <Compile Include="Facilities\Metadata\MetadataItemInterceptor.cs" />
    <Compile Include="Facilities\Metadata\MetadataRegistration.cs" />
    <Compile Include="Facilities\Metadata\NoOpSetter.cs" />
    <Compile Include="Facilities\TypedFactory\DefaultDelegateComponentSelector.cs" />
    <Compile Include="Facilities\TypedFactory\DelegateInvocation.cs" />
    <Compile Include="Facilities\TypedFactory\ExpressionTreeBasedDelegateGenerator.cs" />
    <Compile Include="Facilities\TypedFactory\IDelegateGenerator.cs" />
    <Compile Include="Facilities\TypedFactory\DelegateFactory.cs" />
    <Compile Include="Facilities\TypedFactory\NoUniqueComponentException.cs" />
    <Compile Include="MicroKernel\ComponentActivator\AbstractComponentActivator.cs">
      <SubType>Code</SubType>
    </Compile>
    <Compile Include="MicroKernel\ComponentActivator\ComponentActivatorException.cs">
      <SubType>Code</SubType>
    </Compile>
    <Compile Include="MicroKernel\ComponentActivator\DefaultComponentActivator.cs">
      <SubType>Code</SubType>
    </Compile>
    <Compile Include="MicroKernel\ComponentActivator\FactoryMethodActivator.cs" />
    <Compile Include="MicroKernel\ComponentActivator\IDependencyAwareActivator.cs" />
    <Compile Include="MicroKernel\ComponentActivator\WebUserControlComponentActivator.cs" />
    <Compile Include="MicroKernel\Burden.cs" />
    <Compile Include="MicroKernel\Arguments.cs" />
    <Compile Include="MicroKernel\Context\ComponentArgumentsEnumerator.cs" />
    <Compile Include="MicroKernel\Context\FallbackArgumentsStore.cs" />
    <Compile Include="MicroKernel\Context\NamedArgumentsStore.cs" />
    <Compile Include="MicroKernel\Context\DependencyTrackingScope.cs" />
    <Compile Include="MicroKernel\ComponentActivator\ExternalInstanceActivator.cs">
      <SubType>Code</SubType>
    </Compile>
    <Compile Include="MicroKernel\IComponentActivator.cs">
      <SubType>Code</SubType>
    </Compile>
    <Compile Include="MicroKernel\Context\CreationContext.cs" />
    <Compile Include="MicroKernel\Context\IArgumentsStore.cs" />
    <Compile Include="MicroKernel\Context\TypedArgumentsStore.cs" />
    <Compile Include="MicroKernel\DefaultKernel.cs">
      <SubType>Code</SubType>
    </Compile>
    <Compile Include="MicroKernel\DefaultKernel_AddComponent.cs" />
    <Compile Include="MicroKernel\DefaultKernel_Events.cs" />
    <Compile Include="MicroKernel\DefaultKernel_Resolve.cs" />
    <Compile Include="MicroKernel\CircularDependencyException.cs" />
    <Compile Include="MicroKernel\ComponentNotFoundException.cs">
      <SubType>Code</SubType>
    </Compile>
    <Compile Include="MicroKernel\ComponentRegistrationException.cs">
      <SubType>Code</SubType>
    </Compile>
    <Compile Include="MicroKernel\IKernelInternal.cs" />
    <Compile Include="MicroKernel\KernelException.cs">
      <SubType>Code</SubType>
    </Compile>
    <Compile Include="MicroKernel\Facilities\AbstractFacility.cs">
      <SubType>Code</SubType>
    </Compile>
    <Compile Include="Facilities\EventWiring\EventWiringException.cs">
      <SubType>Code</SubType>
    </Compile>
    <Compile Include="Facilities\EventWiring\EventWiringFacility.cs">
      <SubType>Code</SubType>
    </Compile>
    <Compile Include="MicroKernel\Facilities\FacilityException.cs">
      <SubType>Code</SubType>
    </Compile>
    <Compile Include="Facilities\FactorySupport\AccessorActivator.cs">
      <SubType>Code</SubType>
    </Compile>
    <Compile Include="Facilities\FactorySupport\FactoryActivator.cs">
      <SubType>Code</SubType>
    </Compile>
    <Compile Include="Facilities\FactorySupport\FactorySupportFacility.cs">
      <SubType>Code</SubType>
    </Compile>
    <Compile Include="MicroKernel\IFacility.cs">
      <SubType>Code</SubType>
    </Compile>
    <Compile Include="Facilities\Remoting\CustomActivators\RemoteActivator.cs">
      <SubType>Code</SubType>
    </Compile>
    <Compile Include="Facilities\Remoting\CustomActivators\RemoteActivatorThroughConnector.cs" />
    <Compile Include="Facilities\Remoting\CustomActivators\RemoteActivatorThroughRegistry.cs">
      <SubType>Code</SubType>
    </Compile>
    <Compile Include="Facilities\Remoting\CustomActivators\RemoteClientActivatedActivator.cs">
      <SubType>Code</SubType>
    </Compile>
    <Compile Include="Facilities\Remoting\CustomActivators\RemoteMarshallerActivator.cs" />
    <Compile Include="Facilities\Remoting\RemotingFacility.cs">
      <SubType>Code</SubType>
    </Compile>
    <Compile Include="Facilities\Remoting\RemotingInspector.cs">
      <SubType>Code</SubType>
    </Compile>
    <Compile Include="Facilities\Remoting\RemotingRegistry.cs">
      <SubType>Code</SubType>
    </Compile>
    <Compile Include="Facilities\Startable\StartableFacility.cs">
      <SubType>Code</SubType>
    </Compile>
    <Compile Include="Facilities\Startable\StartableFacilityRegistrationExtensions.cs" />
    <Compile Include="Facilities\Startable\StartConcern.cs">
      <SubType>Code</SubType>
    </Compile>
    <Compile Include="Facilities\Startable\StopConcern.cs">
      <SubType>Code</SubType>
    </Compile>
    <Compile Include="Facilities\TypedFactory\DefaultTypedFactoryComponentSelector.cs" />
    <Compile Include="Facilities\TypedFactory\Dispose.cs" />
    <Compile Include="Facilities\TypedFactory\Empty.cs">
      <SubType>Code</SubType>
    </Compile>
    <Compile Include="Facilities\TypedFactory\FactoryEntry.cs">
      <SubType>Code</SubType>
    </Compile>
    <Compile Include="Facilities\TypedFactory\FactoryInterceptor.cs">
      <SubType>Code</SubType>
    </Compile>
    <Compile Include="Facilities\TypedFactory\ITypedFactoryComponentSelector.cs" />
    <Compile Include="Facilities\TypedFactory\ITypedFactoryMethod.cs" />
    <Compile Include="Facilities\TypedFactory\Release.cs" />
    <Compile Include="Facilities\TypedFactory\Resolve.cs" />
    <Compile Include="Facilities\TypedFactory\TypedFactoryComponent.cs" />
    <Compile Include="Facilities\TypedFactory\TypedFactoryComponentCollection.cs" />
    <Compile Include="Facilities\TypedFactory\TypedFactoryFacility.cs">
      <SubType>Code</SubType>
    </Compile>
    <Compile Include="Facilities\TypedFactory\TypedFactoryInterceptor.cs" />
    <Compile Include="Facilities\TypedFactory\TypedFactoryRegistrationExtensions.cs" />
    <Compile Include="MicroKernel\Handlers\AbstractHandler.cs">
      <SubType>Code</SubType>
    </Compile>
    <Compile Include="MicroKernel\Handlers\ForwardingHandler.cs" />
    <Compile Include="MicroKernel\Handlers\ParentHandlerWithChildResolver.cs" />
    <Compile Include="MicroKernel\Handlers\DefaultGenericHandler.cs" />
    <Compile Include="MicroKernel\Handlers\DefaultHandler.cs">
      <SubType>Code</SubType>
    </Compile>
    <Compile Include="MicroKernel\Handlers\DefaultHandlerFactory.cs">
      <SubType>Code</SubType>
    </Compile>
    <Compile Include="MicroKernel\Handlers\HandlerException.cs">
      <SubType>Code</SubType>
    </Compile>
    <Compile Include="MicroKernel\Handlers\IExposeDependencyInfo.cs">
      <SubType>Code</SubType>
    </Compile>
    <Compile Include="MicroKernel\IHandler.cs">
      <SubType>Code</SubType>
    </Compile>
    <Compile Include="MicroKernel\IHandlerFactory.cs">
      <SubType>Code</SubType>
    </Compile>
    <Compile Include="MicroKernel\IKernel.cs">
      <SubType>Code</SubType>
    </Compile>
    <Compile Include="MicroKernel\IKernelEvents.cs">
      <SubType>Code</SubType>
    </Compile>
    <Compile Include="MicroKernel\IKernel_AddComponent.cs" />
    <Compile Include="MicroKernel\IKernel_Resolve.cs" />
    <Compile Include="Core\Interceptor\IOnBehalfAware.cs" />
    <Compile Include="Core\Internal\GraphNode.cs" />
    <Compile Include="Core\Internal\GraphSets.cs" />
    <Compile Include="Core\Internal\IVertex.cs" />
    <Compile Include="Core\Internal\TopologicalSortAlgo.cs" />
    <Compile Include="MicroKernel\LifecycleConcerns\DisposalConcern.cs">
      <SubType>Code</SubType>
    </Compile>
    <Compile Include="MicroKernel\LifecycleConcerns\ILifecycleConcern.cs">
      <SubType>Code</SubType>
    </Compile>
    <Compile Include="MicroKernel\LifecycleConcerns\InitializationConcern.cs">
      <SubType>Code</SubType>
    </Compile>
    <Compile Include="MicroKernel\LifecycleConcerns\LateBoundConcern.cs" />
    <Compile Include="MicroKernel\LifecycleConcerns\OnCreateActionDelegate.cs" />
    <Compile Include="MicroKernel\LifecycleConcerns\OnCreatedStep.cs" />
    <Compile Include="MicroKernel\LifecycleConcerns\SupportInitializeConcern.cs">
      <SubType>Code</SubType>
    </Compile>
    <Compile Include="Core\IRecyclable.cs" />
    <Compile Include="Core\IStartable.cs" />
    <Compile Include="MicroKernel\Lifestyle\AbstractLifestyleManager.cs">
      <SubType>Code</SubType>
    </Compile>
    <Compile Include="MicroKernel\ILifestyleManager.cs">
      <SubType>Code</SubType>
    </Compile>
    <Compile Include="MicroKernel\Lifestyle\PerThreadLifestyleManager.cs">
      <SubType>Code</SubType>
    </Compile>
    <Compile Include="MicroKernel\Lifestyle\PerThreadThreadStaticLifestyleManager.cs" />
    <Compile Include="MicroKernel\Lifestyle\PerWebRequestLifestyleManager.cs">
      <SubType>Code</SubType>
    </Compile>
    <Compile Include="MicroKernel\Lifestyle\PoolableLifestyleManager.cs">
      <SubType>Code</SubType>
    </Compile>
    <Compile Include="MicroKernel\Lifestyle\Pool\DefaultPool.cs">
      <SubType>Code</SubType>
    </Compile>
    <Compile Include="MicroKernel\Lifestyle\Pool\DefaultPoolFactory.cs">
      <SubType>Code</SubType>
    </Compile>
    <Compile Include="MicroKernel\Lifestyle\Pool\IPool.cs">
      <SubType>Code</SubType>
    </Compile>
    <Compile Include="MicroKernel\Lifestyle\Pool\IPoolFactory.cs">
      <SubType>Code</SubType>
    </Compile>
    <Compile Include="MicroKernel\Lifestyle\Pool\PoolException.cs">
      <SubType>Code</SubType>
    </Compile>
    <Compile Include="MicroKernel\Lifestyle\SingletonLifestyleManager.cs">
      <SubType>Code</SubType>
    </Compile>
    <Compile Include="MicroKernel\Lifestyle\TransientLifestyleManager.cs">
      <SubType>Code</SubType>
    </Compile>
    <Compile Include="MicroKernel\ModelBuilder\DefaultComponentModelBuilder.cs">
      <SubType>Code</SubType>
    </Compile>
    <Compile Include="MicroKernel\IComponentModelBuilder.cs">
      <SubType>Code</SubType>
    </Compile>
    <Compile Include="MicroKernel\ModelBuilder\IContributeComponentModelConstruction.cs">
      <SubType>Code</SubType>
    </Compile>
    <Compile Include="MicroKernel\ModelBuilder\Inspectors\AdditionalInterfacesInspector.cs" />
    <Compile Include="MicroKernel\ModelBuilder\Inspectors\ComponentActivatorInspector.cs" />
    <Compile Include="MicroKernel\ModelBuilder\Inspectors\ComponentProxyInspector.cs" />
    <Compile Include="MicroKernel\ModelBuilder\Inspectors\ConfigurationModelInspector.cs">
      <SubType>Code</SubType>
    </Compile>
    <Compile Include="MicroKernel\ModelBuilder\Inspectors\ConfigurationParametersInspector.cs">
      <SubType>Code</SubType>
    </Compile>
    <Compile Include="MicroKernel\ModelBuilder\Inspectors\ConstructorDependenciesModelInspector.cs">
      <SubType>Code</SubType>
    </Compile>
    <Compile Include="MicroKernel\ModelBuilder\Inspectors\ExtendedPropertiesConstants.cs">
      <SubType>Code</SubType>
    </Compile>
    <Compile Include="MicroKernel\ModelBuilder\Inspectors\GenericInspector.cs" />
    <Compile Include="MicroKernel\ModelBuilder\Inspectors\InterceptorInspector.cs">
      <SubType>Code</SubType>
    </Compile>
    <Compile Include="MicroKernel\ModelBuilder\Inspectors\LifecycleModelInspector.cs">
      <SubType>Code</SubType>
    </Compile>
    <Compile Include="MicroKernel\ModelBuilder\Inspectors\LifestyleModelInspector.cs">
      <SubType>Code</SubType>
    </Compile>
    <Compile Include="MicroKernel\ModelBuilder\Inspectors\MethodMetaInspector.cs">
      <SubType>Code</SubType>
    </Compile>
    <Compile Include="MicroKernel\ModelBuilder\Inspectors\MixinInspector.cs" />
    <Compile Include="MicroKernel\ModelBuilder\Inspectors\PropertiesDependenciesModelInspector.cs">
      <SubType>Code</SubType>
    </Compile>
    <Compile Include="Core\ComponentModel.cs" />
    <Compile Include="Core\ConstructorCandidate.cs" />
    <Compile Include="Core\ConstructorCandidateCollection.cs" />
    <Compile Include="Core\DependencyModel.cs" />
    <Compile Include="Core\DependencyModelCollection.cs" />
    <Compile Include="Core\InterceptorReference.cs" />
    <Compile Include="Core\InterceptorReferenceCollection.cs" />
    <Compile Include="Core\LifecycleStepCollection.cs" />
    <Compile Include="Core\MethodMetaModel.cs" />
    <Compile Include="Core\MethodMetaModelCollection.cs" />
    <Compile Include="Core\ParameterModel.cs" />
    <Compile Include="Core\ParameterModelCollection.cs" />
    <Compile Include="Core\PropertySet.cs" />
    <Compile Include="Core\PropertySetCollection.cs" />
    <Compile Include="MicroKernel\ComponentReference.cs" />
    <Compile Include="MicroKernel\ComponentReference.Generic.cs" />
    <Compile Include="MicroKernel\Proxy\IModelInterceptorsSelector.cs" />
    <Compile Include="MicroKernel\InstanceReference.cs" />
    <Compile Include="MicroKernel\IProxyFactory.cs">
      <SubType>Code</SubType>
    </Compile>
    <Compile Include="MicroKernel\IReference.cs" />
    <Compile Include="MicroKernel\Proxy\NotSupportedProxyFactory.cs">
      <SubType>Code</SubType>
    </Compile>
    <Compile Include="MicroKernel\Proxy\ProxyConstants.cs" />
    <Compile Include="MicroKernel\Proxy\ProxyOptions.cs" />
    <Compile Include="MicroKernel\Proxy\ProxyUtil.cs" />
    <Compile Include="MicroKernel\Registration\AbstractPropertyDescriptor.cs" />
    <Compile Include="MicroKernel\Registration\AttributeDescriptor.cs" />
    <Compile Include="MicroKernel\Registration\Component.cs" />
    <Compile Include="MicroKernel\Registration\ComponentDependencyRegistrationExtensions.cs" />
    <Compile Include="MicroKernel\Registration\ComponentDescriptor.cs" />
    <Compile Include="MicroKernel\Registration\ComponentRegistration.cs" />
    <Compile Include="MicroKernel\Registration\ComponentRegistration.nonGeneric.cs" />
    <Compile Include="MicroKernel\Registration\Configuration.cs" />
    <Compile Include="MicroKernel\Registration\ConfigurationDescriptor.cs" />
    <Compile Include="MicroKernel\Registration\CustomDependencyDescriptor.cs" />
    <Compile Include="MicroKernel\Registration\ExtendedPropertiesDescriptor.cs" />
    <Compile Include="MicroKernel\Registration\OnCreateComponentDescriptor.cs" />
    <Compile Include="MicroKernel\Registration\DynamicParametersDescriptor.cs" />
    <Compile Include="MicroKernel\Registration\Interceptor\InterceptorSelectorDescriptor.cs" />
    <Compile Include="MicroKernel\Registration\Interceptor\InterceptorDescriptor.cs" />
    <Compile Include="MicroKernel\Registration\Interceptor\InterceptorGroup.cs" />
    <Compile Include="MicroKernel\Registration\IRegistration.cs" />
    <Compile Include="MicroKernel\Registration\Lifestyle\Custom.cs" />
    <Compile Include="MicroKernel\Registration\LifestyleDescriptor.cs" />
    <Compile Include="MicroKernel\Registration\Lifestyle\LifestyleGroup.cs" />
    <Compile Include="MicroKernel\Registration\Lifestyle\PerThread.cs" />
    <Compile Include="MicroKernel\Registration\Lifestyle\PerWebRequest.cs" />
    <Compile Include="MicroKernel\Registration\Lifestyle\Pooled.cs" />
    <Compile Include="MicroKernel\Registration\Lifestyle\Singleton.cs" />
    <Compile Include="MicroKernel\Registration\Lifestyle\Transient.cs" />
    <Compile Include="MicroKernel\Registration\Parameter.cs" />
    <Compile Include="MicroKernel\Registration\ParametersDescriptor.cs" />
    <Compile Include="MicroKernel\Registration\Property.cs" />
    <Compile Include="MicroKernel\Registration\Proxy\MixinRegistration.cs" />
    <Compile Include="MicroKernel\Registration\Proxy\ProxyMixIns.cs" />
    <Compile Include="MicroKernel\Registration\Proxy\ProxyGroup.cs" />
    <Compile Include="MicroKernel\Registration\Proxy\ProxyInterfaces.cs" />
    <Compile Include="MicroKernel\Registration\RegistrationGroup.cs" />
    <Compile Include="MicroKernel\Registration\ServiceOverride.cs" />
    <Compile Include="MicroKernel\Registration\ServiceOverrideDescriptor.cs" />
    <Compile Include="MicroKernel\Registration\AllTypes.cs" />
    <Compile Include="MicroKernel\Registration\AllTypesOf.cs" />
    <Compile Include="MicroKernel\Registration\ConfigureDescriptor.cs" />
    <Compile Include="MicroKernel\Registration\FromAssemblyDescriptor.cs" />
    <Compile Include="MicroKernel\Registration\FromTypesDescriptor.cs" />
    <Compile Include="MicroKernel\Registration\FromDescriptor.cs" />
    <Compile Include="MicroKernel\Registration\ServiceDescriptor.cs" />
    <Compile Include="MicroKernel\Registration\BasedOnDescriptor.cs" />
    <Compile Include="MicroKernel\Releasers\AllComponentsReleasePolicy.cs">
      <SubType>Code</SubType>
    </Compile>
    <Compile Include="MicroKernel\IReleasePolicy.cs">
      <SubType>Code</SubType>
    </Compile>
    <Compile Include="MicroKernel\Releasers\LifecycledComponentsReleasePolicy.cs" />
    <Compile Include="MicroKernel\Releasers\NoTrackingReleasePolicy.cs">
      <SubType>Code</SubType>
    </Compile>
    <Compile Include="MicroKernel\Resolvers\DefaultDependencyResolver.cs">
      <SubType>Code</SubType>
    </Compile>
    <Compile Include="MicroKernel\Resolvers\DependencyResolverException.cs">
      <SubType>Code</SubType>
    </Compile>
    <Compile Include="MicroKernel\IDependencyResolver.cs">
      <SubType>Code</SubType>
    </Compile>
    <Compile Include="MicroKernel\ISubDependencyResolver.cs">
      <SubType>Code</SubType>
    </Compile>
    <Compile Include="MicroKernel\Resolvers\SpecializedResolvers\ArrayResolver.cs" />
    <Compile Include="MicroKernel\Resolvers\SpecializedResolvers\ListResolver.cs" />
    <Compile Include="MicroKernel\AbstractSubSystem.cs">
      <SubType>Code</SubType>
    </Compile>
    <Compile Include="MicroKernel\SubSystems\Configuration\DefaultConfigurationStore.cs">
      <SubType>Code</SubType>
    </Compile>
    <Compile Include="MicroKernel\SubSystems\Configuration\IConfigurationStore.cs">
      <SubType>Code</SubType>
    </Compile>
    <Compile Include="MicroKernel\SubSystems\Conversion\AbstractTypeConverter.cs">
      <SubType>Code</SubType>
    </Compile>
    <Compile Include="MicroKernel\SubSystems\Conversion\ConverterException.cs">
      <SubType>Code</SubType>
    </Compile>
    <Compile Include="MicroKernel\SubSystems\Conversion\ArrayConverter.cs">
      <SubType>Code</SubType>
    </Compile>
    <Compile Include="MicroKernel\SubSystems\Conversion\AttributeAwareConverter.cs" />
    <Compile Include="MicroKernel\SubSystems\Conversion\ComponentConverter.cs">
      <SubType>Code</SubType>
    </Compile>
    <Compile Include="MicroKernel\SubSystems\Conversion\ComponentModelConverter.cs" />
    <Compile Include="MicroKernel\SubSystems\Conversion\DefaultComplexConverter.cs" />
    <Compile Include="MicroKernel\SubSystems\Conversion\DictionaryConverter.cs">
      <SubType>Code</SubType>
    </Compile>
    <Compile Include="MicroKernel\SubSystems\Conversion\EnumConverter.cs">
      <SubType>Code</SubType>
    </Compile>
    <Compile Include="MicroKernel\SubSystems\Conversion\GenericDictionaryConverter.cs" />
    <Compile Include="MicroKernel\SubSystems\Conversion\IGenericCollectionConverterHelper.cs" />
    <Compile Include="MicroKernel\SubSystems\Conversion\GenericListConverter.cs" />
    <Compile Include="MicroKernel\SubSystems\Conversion\ITypeNameParser.cs" />
    <Compile Include="MicroKernel\SubSystems\Conversion\ListConverter.cs">
      <SubType>Code</SubType>
    </Compile>
    <Compile Include="MicroKernel\SubSystems\Conversion\NullableConverter.cs" />
    <Compile Include="MicroKernel\SubSystems\Conversion\PrimitiveConverter.cs">
      <SubType>Code</SubType>
    </Compile>
    <Compile Include="MicroKernel\SubSystems\Conversion\TimeSpanConverter.cs" />
    <Compile Include="MicroKernel\SubSystems\Conversion\TypeDescriptor.cs" />
    <Compile Include="MicroKernel\SubSystems\Conversion\TypeName.cs" />
    <Compile Include="MicroKernel\SubSystems\Conversion\TypeNameConverter.cs">
      <SubType>Code</SubType>
    </Compile>
    <Compile Include="MicroKernel\SubSystems\Conversion\ConvertibleAttribute.cs" />
    <Compile Include="MicroKernel\SubSystems\Conversion\DefaultConversionManager.cs">
      <SubType>Code</SubType>
    </Compile>
    <Compile Include="MicroKernel\SubSystems\Conversion\IConversionManager.cs">
      <SubType>Code</SubType>
    </Compile>
    <Compile Include="MicroKernel\SubSystems\Conversion\IKernelDependentConverter.cs">
      <SubType>Code</SubType>
    </Compile>
    <Compile Include="MicroKernel\SubSystems\Conversion\ITypeConverter.cs">
      <SubType>Code</SubType>
    </Compile>
    <Compile Include="MicroKernel\SubSystems\Conversion\ITypeConverterContext.cs">
      <SubType>Code</SubType>
    </Compile>
    <Compile Include="MicroKernel\ISubSystem.cs">
      <SubType>Code</SubType>
    </Compile>
    <Compile Include="MicroKernel\SubSystems\Conversion\TypeNameParser.cs" />
    <Compile Include="MicroKernel\SubSystems\Naming\BinaryTreeComponentName.cs">
      <SubType>Code</SubType>
    </Compile>
    <Compile Include="MicroKernel\SubSystems\Naming\ComponentName.cs">
      <SubType>Code</SubType>
    </Compile>
    <Compile Include="MicroKernel\SubSystems\Naming\DefaultNamingSubSystem.cs">
      <SubType>Code</SubType>
    </Compile>
    <Compile Include="MicroKernel\IHandlerSelector.cs" />
    <Compile Include="MicroKernel\Resolvers\ILazyComponentLoader.cs" />
    <Compile Include="MicroKernel\SubSystems\Naming\KeySearchNamingSubSystem.cs" />
    <Compile Include="MicroKernel\SubSystems\Naming\INamingSubSystem.cs">
      <SubType>Code</SubType>
    </Compile>
    <Compile Include="MicroKernel\SubSystems\Naming\NamingPartsSubSystem.cs">
      <SubType>Code</SubType>
    </Compile>
    <Compile Include="MicroKernel\SubSystems\Resource\DefaultResourceSubSystem.cs">
      <SubType>Code</SubType>
    </Compile>
    <Compile Include="MicroKernel\SubSystems\Resource\IResourceSubSystem.cs">
      <SubType>Code</SubType>
    </Compile>
    <Compile Include="MicroKernel\SubSystemConstants.cs">
      <SubType>Code</SubType>
    </Compile>
    <Compile Include="MicroKernel\Util\GenericTypeNameProvider.cs" />
    <Compile Include="MicroKernel\Util\ReferenceComparer.cs">
      <SubType>Code</SubType>
    </Compile>
    <Compile Include="MicroKernel\Util\ReferenceExpressionUtil.cs">
      <SubType>Code</SubType>
    </Compile>
    <Compile Include="..\..\buildscripts\CommonAssemblyInfo.cs">
      <Link>CommonAssemblyInfo.cs</Link>
    </Compile>
    <Compile Include="Windsor\Adapters\ComponentModel\ContainerAdapter.cs">
      <SubType>Code</SubType>
    </Compile>
    <Compile Include="Windsor\Adapters\ComponentModel\ContainerAdapterSite.cs">
      <SubType>Code</SubType>
    </Compile>
    <Compile Include="Windsor\Adapters\ComponentModel\ContainerWrapper.cs">
      <SubType>Code</SubType>
    </Compile>
    <Compile Include="Windsor\Adapters\ComponentModel\IContainerAdapter.cs">
      <SubType>Code</SubType>
    </Compile>
    <Compile Include="Windsor\Adapters\ComponentModel\IContainerAdapterSite.cs">
      <SubType>Code</SubType>
    </Compile>
    <Compile Include="Windsor\Adapters\ComponentModel\ServiceCreatorCallbackActivator.cs">
      <SubType>Code</SubType>
    </Compile>
    <Compile Include="AssemblyInfo.cs" />
    <Compile Include="Windsor\Configuration\AppDomain\CastleSectionHandler.cs">
      <SubType>Code</SubType>
    </Compile>
    <Compile Include="Windsor\Configuration\IConfigurationInterpreter.cs">
      <SubType>Code</SubType>
    </Compile>
    <Compile Include="Windsor\Configuration\Interpreters\AbstractInterpreter.cs">
      <SubType>Code</SubType>
    </Compile>
    <Compile Include="Windsor\Configuration\Interpreters\XmlInterpreter.cs">
      <SubType>Code</SubType>
    </Compile>
    <Compile Include="Windsor\Configuration\Interpreters\XmlProcessor\ConfigurationProcessingException.cs" />
    <Compile Include="Windsor\Configuration\Interpreters\XmlProcessor\DefaultXmlProcessorEngine.cs">
      <SubType>Code</SubType>
    </Compile>
    <Compile Include="Windsor\Configuration\Interpreters\XmlProcessor\DefaultXmlProcessorNodeList.cs">
      <SubType>Code</SubType>
    </Compile>
    <Compile Include="Windsor\Configuration\Interpreters\XmlProcessor\ElementProcessors\AbstractStatementElementProcessor.cs">
      <SubType>Code</SubType>
    </Compile>
    <Compile Include="Windsor\Configuration\Interpreters\XmlProcessor\ElementProcessors\AbstractXmlNodeProcessor.cs">
      <SubType>Code</SubType>
    </Compile>
    <Compile Include="Windsor\Configuration\Interpreters\XmlProcessor\ElementProcessors\AttributesElementProcessor.cs">
      <SubType>Code</SubType>
    </Compile>
    <Compile Include="Windsor\Configuration\Interpreters\XmlProcessor\ElementProcessors\ChooseElementProcessor.cs">
      <SubType>Code</SubType>
    </Compile>
    <Compile Include="Windsor\Configuration\Interpreters\XmlProcessor\ElementProcessors\DefaultElementProcessor.cs">
      <SubType>Code</SubType>
    </Compile>
    <Compile Include="Windsor\Configuration\Interpreters\XmlProcessor\ElementProcessors\DefaultTextNodeProcessor.cs">
      <SubType>Code</SubType>
    </Compile>
    <Compile Include="Windsor\Configuration\Interpreters\XmlProcessor\ElementProcessors\DefinedProcessingInstructionProcessor.cs">
      <SubType>Code</SubType>
    </Compile>
    <Compile Include="Windsor\Configuration\Interpreters\XmlProcessor\ElementProcessors\DefineElementProcessor.cs">
      <SubType>Code</SubType>
    </Compile>
    <Compile Include="Windsor\Configuration\Interpreters\XmlProcessor\ElementProcessors\EvalProcessingInstructionProcessor.cs" />
    <Compile Include="Windsor\Configuration\Interpreters\XmlProcessor\ElementProcessors\IfElementProcessor.cs">
      <SubType>Code</SubType>
    </Compile>
    <Compile Include="Windsor\Configuration\Interpreters\XmlProcessor\ElementProcessors\IfProcessingInstructionProcessor.cs">
      <SubType>Code</SubType>
    </Compile>
    <Compile Include="Windsor\Configuration\Interpreters\XmlProcessor\ElementProcessors\IncludeElementProcessor.cs">
      <SubType>Code</SubType>
    </Compile>
    <Compile Include="Windsor\Configuration\Interpreters\XmlProcessor\ElementProcessors\PropertiesElementProcessor.cs">
      <SubType>Code</SubType>
    </Compile>
    <Compile Include="Windsor\Configuration\Interpreters\XmlProcessor\ElementProcessors\UndefElementProcessor.cs">
      <SubType>Code</SubType>
    </Compile>
    <Compile Include="Windsor\Configuration\Interpreters\XmlProcessor\ElementProcessors\UndefProcessingInstructionProcessor.cs">
      <SubType>Code</SubType>
    </Compile>
    <Compile Include="Windsor\Configuration\Interpreters\XmlProcessor\ElementProcessors\UsingElementProcessor.cs" />
    <Compile Include="Windsor\Configuration\Interpreters\XmlProcessor\IXmlNodeProcessor.cs">
      <SubType>Code</SubType>
    </Compile>
    <Compile Include="Windsor\Configuration\Interpreters\XmlProcessor\IXmlProcessorEngine.cs">
      <SubType>Code</SubType>
    </Compile>
    <Compile Include="Windsor\Configuration\Interpreters\XmlProcessor\IXmlProcessorNodeList.cs">
      <SubType>Code</SubType>
    </Compile>
    <Compile Include="Windsor\Configuration\Interpreters\XmlProcessor\XmlProcessor.cs">
      <SubType>Code</SubType>
    </Compile>
    <Compile Include="Windsor\Configuration\Interpreters\XmlProcessor\XmlProcessorException.cs">
      <SubType>Code</SubType>
    </Compile>
    <Compile Include="Windsor\IEnvironmentInfo.cs" />
    <Compile Include="Windsor\InitializationException.cs">
      <SubType>Code</SubType>
    </Compile>
    <Compile Include="Windsor\Installer\AssemblyInstaller.cs" />
    <Compile Include="Windsor\Installer\Configuration.cs" />
    <Compile Include="Windsor\Installer\ConfigurationInstaller.cs" />
    <Compile Include="Windsor\Installer\DefaultComponentInstaller.cs">
      <SubType>Code</SubType>
    </Compile>
    <Compile Include="Windsor\Installer\FromAssembly.cs" />
    <Compile Include="Windsor\Installer\InstallerFactory.cs" />
    <Compile Include="Windsor\Installer\PartialConfigurationStore.cs" />
    <Compile Include="Windsor\IComponentsInstaller.cs">
      <SubType>Code</SubType>
    </Compile>
    <Compile Include="Windsor\IWindsorContainer.cs">
      <SubType>Code</SubType>
    </Compile>
    <Compile Include="Windsor\IContainerAccessor.cs" />
    <Compile Include="Windsor\Proxy\AbstractProxyFactory.cs">
      <SubType>Code</SubType>
    </Compile>
    <Compile Include="Windsor\Proxy\DefaultProxyFactory.cs">
      <SubType>Code</SubType>
    </Compile>
    <Compile Include="Windsor\IWindsorInstaller.cs" />
    <Compile Include="Windsor\WindsorContainer.cs">
      <SubType>Code</SubType>
    </Compile>
    <EmbeddedResource Include="Windsor\Adapters\ComponentModel\ContainerAdapter.resx">
      <DependentUpon>ContainerAdapter.cs</DependentUpon>
      <SubType>Designer</SubType>
    </EmbeddedResource>
    <EmbeddedResource Include="Windsor\Adapters\ComponentModel\ContainerWrapper.resx">
      <DependentUpon>ContainerWrapper.cs</DependentUpon>
      <SubType>Designer</SubType>
    </EmbeddedResource>
  </ItemGroup>
  <ItemGroup>
    <Service Include="{B4F97281-0DBD-4835-9ED8-7DFB966E87FF}" />
  </ItemGroup>
  <ItemGroup>
    <None Include="..\..\buildscripts\CastleKey.snk">
      <Link>CastleKey.snk</Link>
    </None>
  </ItemGroup>
  <ItemGroup>
    <Folder Include="Properties\" />
  </ItemGroup>
  <Import Project="$(MSBuildBinPath)\Microsoft.CSharp.targets" Condition="($(MSBuildTargets) == '') Or ($(MSBuildTargets) == 'CSharp')" />
  <Import Project="$(MSBuildExtensionsPath)\Microsoft\Silverlight\v3.0\Microsoft.Silverlight.CSharp.targets" Condition="$(MSBuildTargets) == 'Silverlight 3.0'" />
  <Import Project="$(MSBuildExtensionsPath)\Microsoft\Silverlight\v4.0\Microsoft.Silverlight.CSharp.targets" Condition="$(MSBuildTargets) == 'Silverlight 4.0'" />
  <Import Project="$(RootPath)\Settings.proj" />
  <Import Project="$(BuildScriptsPath)\Castle.Common.targets" />
  <!-- To modify your build process, add your task inside one of the targets below and uncomment it. 
       Other similar extension points exist, see Microsoft.Common.targets.
  <Target Name="BeforeBuild">
  </Target>
  <Target Name="AfterBuild">
  </Target>
  -->
</Project><|MERGE_RESOLUTION|>--- conflicted
+++ resolved
@@ -1,747 +1,721 @@
-﻿<?xml version="1.0" encoding="utf-8"?>
-<Project DefaultTargets="Build" xmlns="http://schemas.microsoft.com/developer/msbuild/2003" ToolsVersion="4.0">
-<<<<<<< HEAD
-  <!-- Root Path definition relative for actual build file -->
-=======
->>>>>>> 6fb5f4d3
-  <PropertyGroup>
-    <RootPath Condition=" '$(RootPath)' == '' ">$(MSBuildProjectDirectory)\..\..</RootPath>
-  </PropertyGroup>
-  <PropertyGroup>
-    <ProjectType>Local</ProjectType>
-    <ProductVersion>9.0.30729</ProductVersion>
-    <SchemaVersion>2.0</SchemaVersion>
-    <ProjectGuid>{60EFCB9B-E3FF-46A5-A2D2-D9F0EF75D5FE}</ProjectGuid>
-    <Configuration Condition=" '$(Configuration)' == '' ">Debug</Configuration>
-    <Platform Condition=" '$(Platform)' == '' ">AnyCPU</Platform>
-    <ProjectGuid>{60EFCB9B-E3FF-46A5-A2D2-D9F0EF75D5FE}</ProjectGuid>
-    <AssemblyName>Castle.Windsor</AssemblyName>
-    <OutputType>Library</OutputType>
-    <AppDesignerFolder>Properties</AppDesignerFolder>
-    <RootNamespace>Castle</RootNamespace>
-    <RunPostBuildEvent>OnBuildSuccess</RunPostBuildEvent>
-    <SignAssembly>true</SignAssembly>
-    <AssemblyOriginatorKeyFile>..\..\buildscripts\CastleKey.snk</AssemblyOriginatorKeyFile>
-    <FileUpgradeFlags>
-    </FileUpgradeFlags>
-<<<<<<< HEAD
-    <UpgradeBackupLocation>
-    </UpgradeBackupLocation>
-    <SignAssembly>true</SignAssembly>
-    <OldToolsVersion>3.5</OldToolsVersion>
-    <PublishUrl>http://localhost/Castle.Windsor/</PublishUrl>
-    <Install>true</Install>
-    <InstallFrom>Web</InstallFrom>
-    <UpdateEnabled>true</UpdateEnabled>
-    <UpdateMode>Foreground</UpdateMode>
-    <UpdateInterval>7</UpdateInterval>
-    <UpdateIntervalUnits>Days</UpdateIntervalUnits>
-    <UpdatePeriodically>false</UpdatePeriodically>
-    <UpdateRequired>false</UpdateRequired>
-    <MapFileExtensions>true</MapFileExtensions>
-    <ApplicationRevision>0</ApplicationRevision>
-    <ApplicationVersion>1.0.0.%2a</ApplicationVersion>
-    <IsWebBootstrapper>true</IsWebBootstrapper>
-    <UseApplicationTrust>false</UseApplicationTrust>
-    <BootstrapperEnabled>true</BootstrapperEnabled>
-    <TargetFrameworkVersion>v3.5</TargetFrameworkVersion>
-=======
-    <TargetFrameworkVersion Condition="$(TargetFrameworkVersion)==''">v4.0</TargetFrameworkVersion>
->>>>>>> 6fb5f4d3
-  </PropertyGroup>
-  <PropertyGroup Condition=" '$(Configuration)|$(Platform)' == 'Debug|AnyCPU' ">
-    <DebugSymbols>true</DebugSymbols>
-    <DebugType>full</DebugType>
-    <Optimize>false</Optimize>
-    <OutputPath>bin\Debug\</OutputPath>
-    <DefineConstants>TRACE;DEBUG;$(BuildConstants)</DefineConstants>
-    <ErrorReport>prompt</ErrorReport>
-    <WarningLevel>4</WarningLevel>
-    <TreatWarningsAsErrors>true</TreatWarningsAsErrors>
-    <DocumentationFile>bin\Debug\Castle.Windsor.XML</DocumentationFile>
-    <NoWarn>1591</NoWarn>
-  </PropertyGroup>
-  <PropertyGroup Condition=" '$(Configuration)|$(Platform)' == 'Release|AnyCPU' ">
-    <DebugType>pdbonly</DebugType>
-    <Optimize>true</Optimize>
-    <OutputPath>bin\Release\</OutputPath>
-    <DefineConstants>TRACE;$(BuildConstants)</DefineConstants>
-    <ErrorReport>prompt</ErrorReport>
-    <WarningLevel>4</WarningLevel>
-    <DocumentationFile>bin\Release\Castle.Windsor.XML</DocumentationFile>
-    <NoWarn>1591</NoWarn>
-    <TreatWarningsAsErrors>true</TreatWarningsAsErrors>
-  </PropertyGroup>
-  <ItemGroup>
-    <Reference Include="Castle.Core, Version=1.3.0.0, Culture=neutral, PublicKeyToken=407dd0808d44fbdc, processorArchitecture=MSIL">
-      <HintPath>..\..\lib\NET40\Castle.Core.dll</HintPath>
-      <RequiredTargetFramework>4.0</RequiredTargetFramework>
-    </Reference>
-    <Reference Include="Castle.Core, Version=1.3.0.0, Culture=neutral, PublicKeyToken=407dd0808d44fbdc, processorArchitecture=MSIL">
-      <HintPath>..\..\lib\NET35\Castle.Core.dll</HintPath>
-      <RequiredTargetFramework>3.5</RequiredTargetFramework>
-    </Reference>
-    <Reference Include="Castle.DynamicProxy2">
-      <HintPath>..\..\lib\NET40\Castle.DynamicProxy2.dll</HintPath>
-      <RequiredTargetFramework>4.0</RequiredTargetFramework>
-    </Reference>
-    <Reference Include="Castle.DynamicProxy2">
-      <HintPath>..\..\lib\NET35\Castle.DynamicProxy2.dll</HintPath>
-      <RequiredTargetFramework>3.5</RequiredTargetFramework>
-    </Reference>
-    <Reference Include="System">
-      <Name>System</Name>
-    </Reference>
-    <Reference Include="System.configuration" />
-    <Reference Include="System.Core">
-      <RequiredTargetFramework>3.5</RequiredTargetFramework>
-    </Reference>
-    <Reference Include="System.Runtime.Remoting" />
-    <Reference Include="System.Web" />
-    <Reference Include="System.Data">
-      <Name>System.Data</Name>
-    </Reference>
-    <Reference Include="System.Xml">
-      <Name>System.XML</Name>
-    </Reference>
-  </ItemGroup>
-  <ItemGroup>
-    <Compile Include="Core\CastleComponentAttribute.cs" />
-    <Compile Include="Core\ComponentActivatorAttribute.cs" />
-    <Compile Include="Core\ComponentProxyBehaviorAttribute.cs" />
-    <Compile Include="Core\DoNotWireAttribute.cs" />
-    <Compile Include="Core\InterceptorAttribute.cs" />
-    <Compile Include="Core\Internal\LateBoundComponent.cs" />
-    <Compile Include="Core\Internal\ReflectionUtil.cs" />
-    <Compile Include="Core\LifestyleAttributes.cs" />
-    <Compile Include="Facilities\EventWiring\EventSubscriber.cs" />
-    <Compile Include="Facilities\EventWiring\EventSubscribers.cs" />
-    <Compile Include="Facilities\EventWiring\EventWiringDescriptor.cs" />
-    <Compile Include="Facilities\EventWiring\EventWiringRegistrationExtensions.cs" />
-    <Compile Include="Facilities\EventWiring\NaiveMethodNameExtractor.cs" />
-    <Compile Include="Facilities\EventWiring\OpCodeValues.cs" />
-    <Compile Include="Facilities\Metadata\IMeta.cs" />
-    <Compile Include="Facilities\Metadata\MetaComponentInterceptorSelector.cs" />
-    <Compile Include="Facilities\Metadata\MetadataContributor.cs" />
-    <Compile Include="Facilities\Metadata\MetadataDataInterceptor.cs" />
-    <Compile Include="Facilities\Metadata\MetadataFacility.cs" />
-    <Compile Include="Facilities\Metadata\MetadataItemInterceptor.cs" />
-    <Compile Include="Facilities\Metadata\MetadataRegistration.cs" />
-    <Compile Include="Facilities\Metadata\NoOpSetter.cs" />
-    <Compile Include="Facilities\TypedFactory\DefaultDelegateComponentSelector.cs" />
-    <Compile Include="Facilities\TypedFactory\DelegateInvocation.cs" />
-    <Compile Include="Facilities\TypedFactory\ExpressionTreeBasedDelegateGenerator.cs" />
-    <Compile Include="Facilities\TypedFactory\IDelegateGenerator.cs" />
-    <Compile Include="Facilities\TypedFactory\DelegateFactory.cs" />
-    <Compile Include="Facilities\TypedFactory\NoUniqueComponentException.cs" />
-    <Compile Include="MicroKernel\ComponentActivator\AbstractComponentActivator.cs">
-      <SubType>Code</SubType>
-    </Compile>
-    <Compile Include="MicroKernel\ComponentActivator\ComponentActivatorException.cs">
-      <SubType>Code</SubType>
-    </Compile>
-    <Compile Include="MicroKernel\ComponentActivator\DefaultComponentActivator.cs">
-      <SubType>Code</SubType>
-    </Compile>
-    <Compile Include="MicroKernel\ComponentActivator\FactoryMethodActivator.cs" />
-    <Compile Include="MicroKernel\ComponentActivator\IDependencyAwareActivator.cs" />
-    <Compile Include="MicroKernel\ComponentActivator\WebUserControlComponentActivator.cs" />
-    <Compile Include="MicroKernel\Burden.cs" />
-    <Compile Include="MicroKernel\Arguments.cs" />
-    <Compile Include="MicroKernel\Context\ComponentArgumentsEnumerator.cs" />
-    <Compile Include="MicroKernel\Context\FallbackArgumentsStore.cs" />
-    <Compile Include="MicroKernel\Context\NamedArgumentsStore.cs" />
-    <Compile Include="MicroKernel\Context\DependencyTrackingScope.cs" />
-    <Compile Include="MicroKernel\ComponentActivator\ExternalInstanceActivator.cs">
-      <SubType>Code</SubType>
-    </Compile>
-    <Compile Include="MicroKernel\IComponentActivator.cs">
-      <SubType>Code</SubType>
-    </Compile>
-    <Compile Include="MicroKernel\Context\CreationContext.cs" />
-    <Compile Include="MicroKernel\Context\IArgumentsStore.cs" />
-    <Compile Include="MicroKernel\Context\TypedArgumentsStore.cs" />
-    <Compile Include="MicroKernel\DefaultKernel.cs">
-      <SubType>Code</SubType>
-    </Compile>
-    <Compile Include="MicroKernel\DefaultKernel_AddComponent.cs" />
-    <Compile Include="MicroKernel\DefaultKernel_Events.cs" />
-    <Compile Include="MicroKernel\DefaultKernel_Resolve.cs" />
-    <Compile Include="MicroKernel\CircularDependencyException.cs" />
-    <Compile Include="MicroKernel\ComponentNotFoundException.cs">
-      <SubType>Code</SubType>
-    </Compile>
-    <Compile Include="MicroKernel\ComponentRegistrationException.cs">
-      <SubType>Code</SubType>
-    </Compile>
-    <Compile Include="MicroKernel\IKernelInternal.cs" />
-    <Compile Include="MicroKernel\KernelException.cs">
-      <SubType>Code</SubType>
-    </Compile>
-    <Compile Include="MicroKernel\Facilities\AbstractFacility.cs">
-      <SubType>Code</SubType>
-    </Compile>
-    <Compile Include="Facilities\EventWiring\EventWiringException.cs">
-      <SubType>Code</SubType>
-    </Compile>
-    <Compile Include="Facilities\EventWiring\EventWiringFacility.cs">
-      <SubType>Code</SubType>
-    </Compile>
-    <Compile Include="MicroKernel\Facilities\FacilityException.cs">
-      <SubType>Code</SubType>
-    </Compile>
-    <Compile Include="Facilities\FactorySupport\AccessorActivator.cs">
-      <SubType>Code</SubType>
-    </Compile>
-    <Compile Include="Facilities\FactorySupport\FactoryActivator.cs">
-      <SubType>Code</SubType>
-    </Compile>
-    <Compile Include="Facilities\FactorySupport\FactorySupportFacility.cs">
-      <SubType>Code</SubType>
-    </Compile>
-    <Compile Include="MicroKernel\IFacility.cs">
-      <SubType>Code</SubType>
-    </Compile>
-    <Compile Include="Facilities\Remoting\CustomActivators\RemoteActivator.cs">
-      <SubType>Code</SubType>
-    </Compile>
-    <Compile Include="Facilities\Remoting\CustomActivators\RemoteActivatorThroughConnector.cs" />
-    <Compile Include="Facilities\Remoting\CustomActivators\RemoteActivatorThroughRegistry.cs">
-      <SubType>Code</SubType>
-    </Compile>
-    <Compile Include="Facilities\Remoting\CustomActivators\RemoteClientActivatedActivator.cs">
-      <SubType>Code</SubType>
-    </Compile>
-    <Compile Include="Facilities\Remoting\CustomActivators\RemoteMarshallerActivator.cs" />
-    <Compile Include="Facilities\Remoting\RemotingFacility.cs">
-      <SubType>Code</SubType>
-    </Compile>
-    <Compile Include="Facilities\Remoting\RemotingInspector.cs">
-      <SubType>Code</SubType>
-    </Compile>
-    <Compile Include="Facilities\Remoting\RemotingRegistry.cs">
-      <SubType>Code</SubType>
-    </Compile>
-    <Compile Include="Facilities\Startable\StartableFacility.cs">
-      <SubType>Code</SubType>
-    </Compile>
-    <Compile Include="Facilities\Startable\StartableFacilityRegistrationExtensions.cs" />
-    <Compile Include="Facilities\Startable\StartConcern.cs">
-      <SubType>Code</SubType>
-    </Compile>
-    <Compile Include="Facilities\Startable\StopConcern.cs">
-      <SubType>Code</SubType>
-    </Compile>
-    <Compile Include="Facilities\TypedFactory\DefaultTypedFactoryComponentSelector.cs" />
-    <Compile Include="Facilities\TypedFactory\Dispose.cs" />
-    <Compile Include="Facilities\TypedFactory\Empty.cs">
-      <SubType>Code</SubType>
-    </Compile>
-    <Compile Include="Facilities\TypedFactory\FactoryEntry.cs">
-      <SubType>Code</SubType>
-    </Compile>
-    <Compile Include="Facilities\TypedFactory\FactoryInterceptor.cs">
-      <SubType>Code</SubType>
-    </Compile>
-    <Compile Include="Facilities\TypedFactory\ITypedFactoryComponentSelector.cs" />
-    <Compile Include="Facilities\TypedFactory\ITypedFactoryMethod.cs" />
-    <Compile Include="Facilities\TypedFactory\Release.cs" />
-    <Compile Include="Facilities\TypedFactory\Resolve.cs" />
-    <Compile Include="Facilities\TypedFactory\TypedFactoryComponent.cs" />
-    <Compile Include="Facilities\TypedFactory\TypedFactoryComponentCollection.cs" />
-    <Compile Include="Facilities\TypedFactory\TypedFactoryFacility.cs">
-      <SubType>Code</SubType>
-    </Compile>
-    <Compile Include="Facilities\TypedFactory\TypedFactoryInterceptor.cs" />
-    <Compile Include="Facilities\TypedFactory\TypedFactoryRegistrationExtensions.cs" />
-    <Compile Include="MicroKernel\Handlers\AbstractHandler.cs">
-      <SubType>Code</SubType>
-    </Compile>
-    <Compile Include="MicroKernel\Handlers\ForwardingHandler.cs" />
-    <Compile Include="MicroKernel\Handlers\ParentHandlerWithChildResolver.cs" />
-    <Compile Include="MicroKernel\Handlers\DefaultGenericHandler.cs" />
-    <Compile Include="MicroKernel\Handlers\DefaultHandler.cs">
-      <SubType>Code</SubType>
-    </Compile>
-    <Compile Include="MicroKernel\Handlers\DefaultHandlerFactory.cs">
-      <SubType>Code</SubType>
-    </Compile>
-    <Compile Include="MicroKernel\Handlers\HandlerException.cs">
-      <SubType>Code</SubType>
-    </Compile>
-    <Compile Include="MicroKernel\Handlers\IExposeDependencyInfo.cs">
-      <SubType>Code</SubType>
-    </Compile>
-    <Compile Include="MicroKernel\IHandler.cs">
-      <SubType>Code</SubType>
-    </Compile>
-    <Compile Include="MicroKernel\IHandlerFactory.cs">
-      <SubType>Code</SubType>
-    </Compile>
-    <Compile Include="MicroKernel\IKernel.cs">
-      <SubType>Code</SubType>
-    </Compile>
-    <Compile Include="MicroKernel\IKernelEvents.cs">
-      <SubType>Code</SubType>
-    </Compile>
-    <Compile Include="MicroKernel\IKernel_AddComponent.cs" />
-    <Compile Include="MicroKernel\IKernel_Resolve.cs" />
-    <Compile Include="Core\Interceptor\IOnBehalfAware.cs" />
-    <Compile Include="Core\Internal\GraphNode.cs" />
-    <Compile Include="Core\Internal\GraphSets.cs" />
-    <Compile Include="Core\Internal\IVertex.cs" />
-    <Compile Include="Core\Internal\TopologicalSortAlgo.cs" />
-    <Compile Include="MicroKernel\LifecycleConcerns\DisposalConcern.cs">
-      <SubType>Code</SubType>
-    </Compile>
-    <Compile Include="MicroKernel\LifecycleConcerns\ILifecycleConcern.cs">
-      <SubType>Code</SubType>
-    </Compile>
-    <Compile Include="MicroKernel\LifecycleConcerns\InitializationConcern.cs">
-      <SubType>Code</SubType>
-    </Compile>
-    <Compile Include="MicroKernel\LifecycleConcerns\LateBoundConcern.cs" />
-    <Compile Include="MicroKernel\LifecycleConcerns\OnCreateActionDelegate.cs" />
-    <Compile Include="MicroKernel\LifecycleConcerns\OnCreatedStep.cs" />
-    <Compile Include="MicroKernel\LifecycleConcerns\SupportInitializeConcern.cs">
-      <SubType>Code</SubType>
-    </Compile>
-    <Compile Include="Core\IRecyclable.cs" />
-    <Compile Include="Core\IStartable.cs" />
-    <Compile Include="MicroKernel\Lifestyle\AbstractLifestyleManager.cs">
-      <SubType>Code</SubType>
-    </Compile>
-    <Compile Include="MicroKernel\ILifestyleManager.cs">
-      <SubType>Code</SubType>
-    </Compile>
-    <Compile Include="MicroKernel\Lifestyle\PerThreadLifestyleManager.cs">
-      <SubType>Code</SubType>
-    </Compile>
-    <Compile Include="MicroKernel\Lifestyle\PerThreadThreadStaticLifestyleManager.cs" />
-    <Compile Include="MicroKernel\Lifestyle\PerWebRequestLifestyleManager.cs">
-      <SubType>Code</SubType>
-    </Compile>
-    <Compile Include="MicroKernel\Lifestyle\PoolableLifestyleManager.cs">
-      <SubType>Code</SubType>
-    </Compile>
-    <Compile Include="MicroKernel\Lifestyle\Pool\DefaultPool.cs">
-      <SubType>Code</SubType>
-    </Compile>
-    <Compile Include="MicroKernel\Lifestyle\Pool\DefaultPoolFactory.cs">
-      <SubType>Code</SubType>
-    </Compile>
-    <Compile Include="MicroKernel\Lifestyle\Pool\IPool.cs">
-      <SubType>Code</SubType>
-    </Compile>
-    <Compile Include="MicroKernel\Lifestyle\Pool\IPoolFactory.cs">
-      <SubType>Code</SubType>
-    </Compile>
-    <Compile Include="MicroKernel\Lifestyle\Pool\PoolException.cs">
-      <SubType>Code</SubType>
-    </Compile>
-    <Compile Include="MicroKernel\Lifestyle\SingletonLifestyleManager.cs">
-      <SubType>Code</SubType>
-    </Compile>
-    <Compile Include="MicroKernel\Lifestyle\TransientLifestyleManager.cs">
-      <SubType>Code</SubType>
-    </Compile>
-    <Compile Include="MicroKernel\ModelBuilder\DefaultComponentModelBuilder.cs">
-      <SubType>Code</SubType>
-    </Compile>
-    <Compile Include="MicroKernel\IComponentModelBuilder.cs">
-      <SubType>Code</SubType>
-    </Compile>
-    <Compile Include="MicroKernel\ModelBuilder\IContributeComponentModelConstruction.cs">
-      <SubType>Code</SubType>
-    </Compile>
-    <Compile Include="MicroKernel\ModelBuilder\Inspectors\AdditionalInterfacesInspector.cs" />
-    <Compile Include="MicroKernel\ModelBuilder\Inspectors\ComponentActivatorInspector.cs" />
-    <Compile Include="MicroKernel\ModelBuilder\Inspectors\ComponentProxyInspector.cs" />
-    <Compile Include="MicroKernel\ModelBuilder\Inspectors\ConfigurationModelInspector.cs">
-      <SubType>Code</SubType>
-    </Compile>
-    <Compile Include="MicroKernel\ModelBuilder\Inspectors\ConfigurationParametersInspector.cs">
-      <SubType>Code</SubType>
-    </Compile>
-    <Compile Include="MicroKernel\ModelBuilder\Inspectors\ConstructorDependenciesModelInspector.cs">
-      <SubType>Code</SubType>
-    </Compile>
-    <Compile Include="MicroKernel\ModelBuilder\Inspectors\ExtendedPropertiesConstants.cs">
-      <SubType>Code</SubType>
-    </Compile>
-    <Compile Include="MicroKernel\ModelBuilder\Inspectors\GenericInspector.cs" />
-    <Compile Include="MicroKernel\ModelBuilder\Inspectors\InterceptorInspector.cs">
-      <SubType>Code</SubType>
-    </Compile>
-    <Compile Include="MicroKernel\ModelBuilder\Inspectors\LifecycleModelInspector.cs">
-      <SubType>Code</SubType>
-    </Compile>
-    <Compile Include="MicroKernel\ModelBuilder\Inspectors\LifestyleModelInspector.cs">
-      <SubType>Code</SubType>
-    </Compile>
-    <Compile Include="MicroKernel\ModelBuilder\Inspectors\MethodMetaInspector.cs">
-      <SubType>Code</SubType>
-    </Compile>
-    <Compile Include="MicroKernel\ModelBuilder\Inspectors\MixinInspector.cs" />
-    <Compile Include="MicroKernel\ModelBuilder\Inspectors\PropertiesDependenciesModelInspector.cs">
-      <SubType>Code</SubType>
-    </Compile>
-    <Compile Include="Core\ComponentModel.cs" />
-    <Compile Include="Core\ConstructorCandidate.cs" />
-    <Compile Include="Core\ConstructorCandidateCollection.cs" />
-    <Compile Include="Core\DependencyModel.cs" />
-    <Compile Include="Core\DependencyModelCollection.cs" />
-    <Compile Include="Core\InterceptorReference.cs" />
-    <Compile Include="Core\InterceptorReferenceCollection.cs" />
-    <Compile Include="Core\LifecycleStepCollection.cs" />
-    <Compile Include="Core\MethodMetaModel.cs" />
-    <Compile Include="Core\MethodMetaModelCollection.cs" />
-    <Compile Include="Core\ParameterModel.cs" />
-    <Compile Include="Core\ParameterModelCollection.cs" />
-    <Compile Include="Core\PropertySet.cs" />
-    <Compile Include="Core\PropertySetCollection.cs" />
-    <Compile Include="MicroKernel\ComponentReference.cs" />
-    <Compile Include="MicroKernel\ComponentReference.Generic.cs" />
-    <Compile Include="MicroKernel\Proxy\IModelInterceptorsSelector.cs" />
-    <Compile Include="MicroKernel\InstanceReference.cs" />
-    <Compile Include="MicroKernel\IProxyFactory.cs">
-      <SubType>Code</SubType>
-    </Compile>
-    <Compile Include="MicroKernel\IReference.cs" />
-    <Compile Include="MicroKernel\Proxy\NotSupportedProxyFactory.cs">
-      <SubType>Code</SubType>
-    </Compile>
-    <Compile Include="MicroKernel\Proxy\ProxyConstants.cs" />
-    <Compile Include="MicroKernel\Proxy\ProxyOptions.cs" />
-    <Compile Include="MicroKernel\Proxy\ProxyUtil.cs" />
-    <Compile Include="MicroKernel\Registration\AbstractPropertyDescriptor.cs" />
-    <Compile Include="MicroKernel\Registration\AttributeDescriptor.cs" />
-    <Compile Include="MicroKernel\Registration\Component.cs" />
-    <Compile Include="MicroKernel\Registration\ComponentDependencyRegistrationExtensions.cs" />
-    <Compile Include="MicroKernel\Registration\ComponentDescriptor.cs" />
-    <Compile Include="MicroKernel\Registration\ComponentRegistration.cs" />
-    <Compile Include="MicroKernel\Registration\ComponentRegistration.nonGeneric.cs" />
-    <Compile Include="MicroKernel\Registration\Configuration.cs" />
-    <Compile Include="MicroKernel\Registration\ConfigurationDescriptor.cs" />
-    <Compile Include="MicroKernel\Registration\CustomDependencyDescriptor.cs" />
-    <Compile Include="MicroKernel\Registration\ExtendedPropertiesDescriptor.cs" />
-    <Compile Include="MicroKernel\Registration\OnCreateComponentDescriptor.cs" />
-    <Compile Include="MicroKernel\Registration\DynamicParametersDescriptor.cs" />
-    <Compile Include="MicroKernel\Registration\Interceptor\InterceptorSelectorDescriptor.cs" />
-    <Compile Include="MicroKernel\Registration\Interceptor\InterceptorDescriptor.cs" />
-    <Compile Include="MicroKernel\Registration\Interceptor\InterceptorGroup.cs" />
-    <Compile Include="MicroKernel\Registration\IRegistration.cs" />
-    <Compile Include="MicroKernel\Registration\Lifestyle\Custom.cs" />
-    <Compile Include="MicroKernel\Registration\LifestyleDescriptor.cs" />
-    <Compile Include="MicroKernel\Registration\Lifestyle\LifestyleGroup.cs" />
-    <Compile Include="MicroKernel\Registration\Lifestyle\PerThread.cs" />
-    <Compile Include="MicroKernel\Registration\Lifestyle\PerWebRequest.cs" />
-    <Compile Include="MicroKernel\Registration\Lifestyle\Pooled.cs" />
-    <Compile Include="MicroKernel\Registration\Lifestyle\Singleton.cs" />
-    <Compile Include="MicroKernel\Registration\Lifestyle\Transient.cs" />
-    <Compile Include="MicroKernel\Registration\Parameter.cs" />
-    <Compile Include="MicroKernel\Registration\ParametersDescriptor.cs" />
-    <Compile Include="MicroKernel\Registration\Property.cs" />
-    <Compile Include="MicroKernel\Registration\Proxy\MixinRegistration.cs" />
-    <Compile Include="MicroKernel\Registration\Proxy\ProxyMixIns.cs" />
-    <Compile Include="MicroKernel\Registration\Proxy\ProxyGroup.cs" />
-    <Compile Include="MicroKernel\Registration\Proxy\ProxyInterfaces.cs" />
-    <Compile Include="MicroKernel\Registration\RegistrationGroup.cs" />
-    <Compile Include="MicroKernel\Registration\ServiceOverride.cs" />
-    <Compile Include="MicroKernel\Registration\ServiceOverrideDescriptor.cs" />
-    <Compile Include="MicroKernel\Registration\AllTypes.cs" />
-    <Compile Include="MicroKernel\Registration\AllTypesOf.cs" />
-    <Compile Include="MicroKernel\Registration\ConfigureDescriptor.cs" />
-    <Compile Include="MicroKernel\Registration\FromAssemblyDescriptor.cs" />
-    <Compile Include="MicroKernel\Registration\FromTypesDescriptor.cs" />
-    <Compile Include="MicroKernel\Registration\FromDescriptor.cs" />
-    <Compile Include="MicroKernel\Registration\ServiceDescriptor.cs" />
-    <Compile Include="MicroKernel\Registration\BasedOnDescriptor.cs" />
-    <Compile Include="MicroKernel\Releasers\AllComponentsReleasePolicy.cs">
-      <SubType>Code</SubType>
-    </Compile>
-    <Compile Include="MicroKernel\IReleasePolicy.cs">
-      <SubType>Code</SubType>
-    </Compile>
-    <Compile Include="MicroKernel\Releasers\LifecycledComponentsReleasePolicy.cs" />
-    <Compile Include="MicroKernel\Releasers\NoTrackingReleasePolicy.cs">
-      <SubType>Code</SubType>
-    </Compile>
-    <Compile Include="MicroKernel\Resolvers\DefaultDependencyResolver.cs">
-      <SubType>Code</SubType>
-    </Compile>
-    <Compile Include="MicroKernel\Resolvers\DependencyResolverException.cs">
-      <SubType>Code</SubType>
-    </Compile>
-    <Compile Include="MicroKernel\IDependencyResolver.cs">
-      <SubType>Code</SubType>
-    </Compile>
-    <Compile Include="MicroKernel\ISubDependencyResolver.cs">
-      <SubType>Code</SubType>
-    </Compile>
-    <Compile Include="MicroKernel\Resolvers\SpecializedResolvers\ArrayResolver.cs" />
-    <Compile Include="MicroKernel\Resolvers\SpecializedResolvers\ListResolver.cs" />
-    <Compile Include="MicroKernel\AbstractSubSystem.cs">
-      <SubType>Code</SubType>
-    </Compile>
-    <Compile Include="MicroKernel\SubSystems\Configuration\DefaultConfigurationStore.cs">
-      <SubType>Code</SubType>
-    </Compile>
-    <Compile Include="MicroKernel\SubSystems\Configuration\IConfigurationStore.cs">
-      <SubType>Code</SubType>
-    </Compile>
-    <Compile Include="MicroKernel\SubSystems\Conversion\AbstractTypeConverter.cs">
-      <SubType>Code</SubType>
-    </Compile>
-    <Compile Include="MicroKernel\SubSystems\Conversion\ConverterException.cs">
-      <SubType>Code</SubType>
-    </Compile>
-    <Compile Include="MicroKernel\SubSystems\Conversion\ArrayConverter.cs">
-      <SubType>Code</SubType>
-    </Compile>
-    <Compile Include="MicroKernel\SubSystems\Conversion\AttributeAwareConverter.cs" />
-    <Compile Include="MicroKernel\SubSystems\Conversion\ComponentConverter.cs">
-      <SubType>Code</SubType>
-    </Compile>
-    <Compile Include="MicroKernel\SubSystems\Conversion\ComponentModelConverter.cs" />
-    <Compile Include="MicroKernel\SubSystems\Conversion\DefaultComplexConverter.cs" />
-    <Compile Include="MicroKernel\SubSystems\Conversion\DictionaryConverter.cs">
-      <SubType>Code</SubType>
-    </Compile>
-    <Compile Include="MicroKernel\SubSystems\Conversion\EnumConverter.cs">
-      <SubType>Code</SubType>
-    </Compile>
-    <Compile Include="MicroKernel\SubSystems\Conversion\GenericDictionaryConverter.cs" />
-    <Compile Include="MicroKernel\SubSystems\Conversion\IGenericCollectionConverterHelper.cs" />
-    <Compile Include="MicroKernel\SubSystems\Conversion\GenericListConverter.cs" />
-    <Compile Include="MicroKernel\SubSystems\Conversion\ITypeNameParser.cs" />
-    <Compile Include="MicroKernel\SubSystems\Conversion\ListConverter.cs">
-      <SubType>Code</SubType>
-    </Compile>
-    <Compile Include="MicroKernel\SubSystems\Conversion\NullableConverter.cs" />
-    <Compile Include="MicroKernel\SubSystems\Conversion\PrimitiveConverter.cs">
-      <SubType>Code</SubType>
-    </Compile>
-    <Compile Include="MicroKernel\SubSystems\Conversion\TimeSpanConverter.cs" />
-    <Compile Include="MicroKernel\SubSystems\Conversion\TypeDescriptor.cs" />
-    <Compile Include="MicroKernel\SubSystems\Conversion\TypeName.cs" />
-    <Compile Include="MicroKernel\SubSystems\Conversion\TypeNameConverter.cs">
-      <SubType>Code</SubType>
-    </Compile>
-    <Compile Include="MicroKernel\SubSystems\Conversion\ConvertibleAttribute.cs" />
-    <Compile Include="MicroKernel\SubSystems\Conversion\DefaultConversionManager.cs">
-      <SubType>Code</SubType>
-    </Compile>
-    <Compile Include="MicroKernel\SubSystems\Conversion\IConversionManager.cs">
-      <SubType>Code</SubType>
-    </Compile>
-    <Compile Include="MicroKernel\SubSystems\Conversion\IKernelDependentConverter.cs">
-      <SubType>Code</SubType>
-    </Compile>
-    <Compile Include="MicroKernel\SubSystems\Conversion\ITypeConverter.cs">
-      <SubType>Code</SubType>
-    </Compile>
-    <Compile Include="MicroKernel\SubSystems\Conversion\ITypeConverterContext.cs">
-      <SubType>Code</SubType>
-    </Compile>
-    <Compile Include="MicroKernel\ISubSystem.cs">
-      <SubType>Code</SubType>
-    </Compile>
-    <Compile Include="MicroKernel\SubSystems\Conversion\TypeNameParser.cs" />
-    <Compile Include="MicroKernel\SubSystems\Naming\BinaryTreeComponentName.cs">
-      <SubType>Code</SubType>
-    </Compile>
-    <Compile Include="MicroKernel\SubSystems\Naming\ComponentName.cs">
-      <SubType>Code</SubType>
-    </Compile>
-    <Compile Include="MicroKernel\SubSystems\Naming\DefaultNamingSubSystem.cs">
-      <SubType>Code</SubType>
-    </Compile>
-    <Compile Include="MicroKernel\IHandlerSelector.cs" />
-    <Compile Include="MicroKernel\Resolvers\ILazyComponentLoader.cs" />
-    <Compile Include="MicroKernel\SubSystems\Naming\KeySearchNamingSubSystem.cs" />
-    <Compile Include="MicroKernel\SubSystems\Naming\INamingSubSystem.cs">
-      <SubType>Code</SubType>
-    </Compile>
-    <Compile Include="MicroKernel\SubSystems\Naming\NamingPartsSubSystem.cs">
-      <SubType>Code</SubType>
-    </Compile>
-    <Compile Include="MicroKernel\SubSystems\Resource\DefaultResourceSubSystem.cs">
-      <SubType>Code</SubType>
-    </Compile>
-    <Compile Include="MicroKernel\SubSystems\Resource\IResourceSubSystem.cs">
-      <SubType>Code</SubType>
-    </Compile>
-    <Compile Include="MicroKernel\SubSystemConstants.cs">
-      <SubType>Code</SubType>
-    </Compile>
-    <Compile Include="MicroKernel\Util\GenericTypeNameProvider.cs" />
-    <Compile Include="MicroKernel\Util\ReferenceComparer.cs">
-      <SubType>Code</SubType>
-    </Compile>
-    <Compile Include="MicroKernel\Util\ReferenceExpressionUtil.cs">
-      <SubType>Code</SubType>
-    </Compile>
-    <Compile Include="..\..\buildscripts\CommonAssemblyInfo.cs">
-      <Link>CommonAssemblyInfo.cs</Link>
-    </Compile>
-    <Compile Include="Windsor\Adapters\ComponentModel\ContainerAdapter.cs">
-      <SubType>Code</SubType>
-    </Compile>
-    <Compile Include="Windsor\Adapters\ComponentModel\ContainerAdapterSite.cs">
-      <SubType>Code</SubType>
-    </Compile>
-    <Compile Include="Windsor\Adapters\ComponentModel\ContainerWrapper.cs">
-      <SubType>Code</SubType>
-    </Compile>
-    <Compile Include="Windsor\Adapters\ComponentModel\IContainerAdapter.cs">
-      <SubType>Code</SubType>
-    </Compile>
-    <Compile Include="Windsor\Adapters\ComponentModel\IContainerAdapterSite.cs">
-      <SubType>Code</SubType>
-    </Compile>
-    <Compile Include="Windsor\Adapters\ComponentModel\ServiceCreatorCallbackActivator.cs">
-      <SubType>Code</SubType>
-    </Compile>
-    <Compile Include="AssemblyInfo.cs" />
-    <Compile Include="Windsor\Configuration\AppDomain\CastleSectionHandler.cs">
-      <SubType>Code</SubType>
-    </Compile>
-    <Compile Include="Windsor\Configuration\IConfigurationInterpreter.cs">
-      <SubType>Code</SubType>
-    </Compile>
-    <Compile Include="Windsor\Configuration\Interpreters\AbstractInterpreter.cs">
-      <SubType>Code</SubType>
-    </Compile>
-    <Compile Include="Windsor\Configuration\Interpreters\XmlInterpreter.cs">
-      <SubType>Code</SubType>
-    </Compile>
-    <Compile Include="Windsor\Configuration\Interpreters\XmlProcessor\ConfigurationProcessingException.cs" />
-    <Compile Include="Windsor\Configuration\Interpreters\XmlProcessor\DefaultXmlProcessorEngine.cs">
-      <SubType>Code</SubType>
-    </Compile>
-    <Compile Include="Windsor\Configuration\Interpreters\XmlProcessor\DefaultXmlProcessorNodeList.cs">
-      <SubType>Code</SubType>
-    </Compile>
-    <Compile Include="Windsor\Configuration\Interpreters\XmlProcessor\ElementProcessors\AbstractStatementElementProcessor.cs">
-      <SubType>Code</SubType>
-    </Compile>
-    <Compile Include="Windsor\Configuration\Interpreters\XmlProcessor\ElementProcessors\AbstractXmlNodeProcessor.cs">
-      <SubType>Code</SubType>
-    </Compile>
-    <Compile Include="Windsor\Configuration\Interpreters\XmlProcessor\ElementProcessors\AttributesElementProcessor.cs">
-      <SubType>Code</SubType>
-    </Compile>
-    <Compile Include="Windsor\Configuration\Interpreters\XmlProcessor\ElementProcessors\ChooseElementProcessor.cs">
-      <SubType>Code</SubType>
-    </Compile>
-    <Compile Include="Windsor\Configuration\Interpreters\XmlProcessor\ElementProcessors\DefaultElementProcessor.cs">
-      <SubType>Code</SubType>
-    </Compile>
-    <Compile Include="Windsor\Configuration\Interpreters\XmlProcessor\ElementProcessors\DefaultTextNodeProcessor.cs">
-      <SubType>Code</SubType>
-    </Compile>
-    <Compile Include="Windsor\Configuration\Interpreters\XmlProcessor\ElementProcessors\DefinedProcessingInstructionProcessor.cs">
-      <SubType>Code</SubType>
-    </Compile>
-    <Compile Include="Windsor\Configuration\Interpreters\XmlProcessor\ElementProcessors\DefineElementProcessor.cs">
-      <SubType>Code</SubType>
-    </Compile>
-    <Compile Include="Windsor\Configuration\Interpreters\XmlProcessor\ElementProcessors\EvalProcessingInstructionProcessor.cs" />
-    <Compile Include="Windsor\Configuration\Interpreters\XmlProcessor\ElementProcessors\IfElementProcessor.cs">
-      <SubType>Code</SubType>
-    </Compile>
-    <Compile Include="Windsor\Configuration\Interpreters\XmlProcessor\ElementProcessors\IfProcessingInstructionProcessor.cs">
-      <SubType>Code</SubType>
-    </Compile>
-    <Compile Include="Windsor\Configuration\Interpreters\XmlProcessor\ElementProcessors\IncludeElementProcessor.cs">
-      <SubType>Code</SubType>
-    </Compile>
-    <Compile Include="Windsor\Configuration\Interpreters\XmlProcessor\ElementProcessors\PropertiesElementProcessor.cs">
-      <SubType>Code</SubType>
-    </Compile>
-    <Compile Include="Windsor\Configuration\Interpreters\XmlProcessor\ElementProcessors\UndefElementProcessor.cs">
-      <SubType>Code</SubType>
-    </Compile>
-    <Compile Include="Windsor\Configuration\Interpreters\XmlProcessor\ElementProcessors\UndefProcessingInstructionProcessor.cs">
-      <SubType>Code</SubType>
-    </Compile>
-    <Compile Include="Windsor\Configuration\Interpreters\XmlProcessor\ElementProcessors\UsingElementProcessor.cs" />
-    <Compile Include="Windsor\Configuration\Interpreters\XmlProcessor\IXmlNodeProcessor.cs">
-      <SubType>Code</SubType>
-    </Compile>
-    <Compile Include="Windsor\Configuration\Interpreters\XmlProcessor\IXmlProcessorEngine.cs">
-      <SubType>Code</SubType>
-    </Compile>
-    <Compile Include="Windsor\Configuration\Interpreters\XmlProcessor\IXmlProcessorNodeList.cs">
-      <SubType>Code</SubType>
-    </Compile>
-    <Compile Include="Windsor\Configuration\Interpreters\XmlProcessor\XmlProcessor.cs">
-      <SubType>Code</SubType>
-    </Compile>
-    <Compile Include="Windsor\Configuration\Interpreters\XmlProcessor\XmlProcessorException.cs">
-      <SubType>Code</SubType>
-    </Compile>
-    <Compile Include="Windsor\IEnvironmentInfo.cs" />
-    <Compile Include="Windsor\InitializationException.cs">
-      <SubType>Code</SubType>
-    </Compile>
-    <Compile Include="Windsor\Installer\AssemblyInstaller.cs" />
-    <Compile Include="Windsor\Installer\Configuration.cs" />
-    <Compile Include="Windsor\Installer\ConfigurationInstaller.cs" />
-    <Compile Include="Windsor\Installer\DefaultComponentInstaller.cs">
-      <SubType>Code</SubType>
-    </Compile>
-    <Compile Include="Windsor\Installer\FromAssembly.cs" />
-    <Compile Include="Windsor\Installer\InstallerFactory.cs" />
-    <Compile Include="Windsor\Installer\PartialConfigurationStore.cs" />
-    <Compile Include="Windsor\IComponentsInstaller.cs">
-      <SubType>Code</SubType>
-    </Compile>
-    <Compile Include="Windsor\IWindsorContainer.cs">
-      <SubType>Code</SubType>
-    </Compile>
-    <Compile Include="Windsor\IContainerAccessor.cs" />
-    <Compile Include="Windsor\Proxy\AbstractProxyFactory.cs">
-      <SubType>Code</SubType>
-    </Compile>
-    <Compile Include="Windsor\Proxy\DefaultProxyFactory.cs">
-      <SubType>Code</SubType>
-    </Compile>
-    <Compile Include="Windsor\IWindsorInstaller.cs" />
-    <Compile Include="Windsor\WindsorContainer.cs">
-      <SubType>Code</SubType>
-    </Compile>
-    <EmbeddedResource Include="Windsor\Adapters\ComponentModel\ContainerAdapter.resx">
-      <DependentUpon>ContainerAdapter.cs</DependentUpon>
-      <SubType>Designer</SubType>
-    </EmbeddedResource>
-    <EmbeddedResource Include="Windsor\Adapters\ComponentModel\ContainerWrapper.resx">
-      <DependentUpon>ContainerWrapper.cs</DependentUpon>
-      <SubType>Designer</SubType>
-    </EmbeddedResource>
-  </ItemGroup>
-  <ItemGroup>
-    <Service Include="{B4F97281-0DBD-4835-9ED8-7DFB966E87FF}" />
-  </ItemGroup>
-  <ItemGroup>
-    <None Include="..\..\buildscripts\CastleKey.snk">
-      <Link>CastleKey.snk</Link>
-    </None>
-  </ItemGroup>
-  <ItemGroup>
-    <Folder Include="Properties\" />
-  </ItemGroup>
-  <Import Project="$(MSBuildBinPath)\Microsoft.CSharp.targets" Condition="($(MSBuildTargets) == '') Or ($(MSBuildTargets) == 'CSharp')" />
-  <Import Project="$(MSBuildExtensionsPath)\Microsoft\Silverlight\v3.0\Microsoft.Silverlight.CSharp.targets" Condition="$(MSBuildTargets) == 'Silverlight 3.0'" />
-  <Import Project="$(MSBuildExtensionsPath)\Microsoft\Silverlight\v4.0\Microsoft.Silverlight.CSharp.targets" Condition="$(MSBuildTargets) == 'Silverlight 4.0'" />
-  <Import Project="$(RootPath)\Settings.proj" />
-  <Import Project="$(BuildScriptsPath)\Castle.Common.targets" />
-  <!-- To modify your build process, add your task inside one of the targets below and uncomment it. 
-       Other similar extension points exist, see Microsoft.Common.targets.
-  <Target Name="BeforeBuild">
-  </Target>
-  <Target Name="AfterBuild">
-  </Target>
-  -->
+﻿<?xml version="1.0" encoding="utf-8"?>
+<Project DefaultTargets="Build" xmlns="http://schemas.microsoft.com/developer/msbuild/2003" ToolsVersion="4.0">
+  <PropertyGroup>
+    <RootPath Condition=" '$(RootPath)' == '' ">$(MSBuildProjectDirectory)\..\..</RootPath>
+  </PropertyGroup>
+  <PropertyGroup>
+    <ProjectType>Local</ProjectType>
+    <ProductVersion>9.0.30729</ProductVersion>
+    <SchemaVersion>2.0</SchemaVersion>
+    <ProjectGuid>{60EFCB9B-E3FF-46A5-A2D2-D9F0EF75D5FE}</ProjectGuid>
+    <Configuration Condition=" '$(Configuration)' == '' ">Debug</Configuration>
+    <Platform Condition=" '$(Platform)' == '' ">AnyCPU</Platform>
+    <ProjectGuid>{60EFCB9B-E3FF-46A5-A2D2-D9F0EF75D5FE}</ProjectGuid>
+    <AssemblyName>Castle.Windsor</AssemblyName>
+    <OutputType>Library</OutputType>
+    <AppDesignerFolder>Properties</AppDesignerFolder>
+    <RootNamespace>Castle</RootNamespace>
+    <RunPostBuildEvent>OnBuildSuccess</RunPostBuildEvent>
+    <SignAssembly>true</SignAssembly>
+    <AssemblyOriginatorKeyFile>..\..\buildscripts\CastleKey.snk</AssemblyOriginatorKeyFile>
+    <FileUpgradeFlags>
+    </FileUpgradeFlags>
+    <TargetFrameworkVersion Condition="$(TargetFrameworkVersion)==''">v4.0</TargetFrameworkVersion>
+  </PropertyGroup>
+  <PropertyGroup Condition=" '$(Configuration)|$(Platform)' == 'Debug|AnyCPU' ">
+    <DebugSymbols>true</DebugSymbols>
+    <DebugType>full</DebugType>
+    <Optimize>false</Optimize>
+    <OutputPath>bin\Debug\</OutputPath>
+    <DefineConstants>TRACE;DEBUG;$(BuildConstants)</DefineConstants>
+    <ErrorReport>prompt</ErrorReport>
+    <WarningLevel>4</WarningLevel>
+    <TreatWarningsAsErrors>true</TreatWarningsAsErrors>
+    <DocumentationFile>bin\Debug\Castle.Windsor.XML</DocumentationFile>
+    <NoWarn>1591</NoWarn>
+  </PropertyGroup>
+  <PropertyGroup Condition=" '$(Configuration)|$(Platform)' == 'Release|AnyCPU' ">
+    <DebugType>pdbonly</DebugType>
+    <Optimize>true</Optimize>
+    <OutputPath>bin\Release\</OutputPath>
+    <DefineConstants>TRACE;$(BuildConstants)</DefineConstants>
+    <ErrorReport>prompt</ErrorReport>
+    <WarningLevel>4</WarningLevel>
+    <DocumentationFile>bin\Release\Castle.Windsor.XML</DocumentationFile>
+    <NoWarn>1591</NoWarn>
+    <TreatWarningsAsErrors>true</TreatWarningsAsErrors>
+  </PropertyGroup>
+  <ItemGroup>
+    <Reference Include="Castle.Core, Version=1.3.0.0, Culture=neutral, PublicKeyToken=407dd0808d44fbdc, processorArchitecture=MSIL">
+      <HintPath>..\..\lib\NET40\Castle.Core.dll</HintPath>
+      <RequiredTargetFramework>4.0</RequiredTargetFramework>
+    </Reference>
+    <Reference Include="Castle.Core, Version=1.3.0.0, Culture=neutral, PublicKeyToken=407dd0808d44fbdc, processorArchitecture=MSIL">
+      <HintPath>..\..\lib\NET35\Castle.Core.dll</HintPath>
+      <RequiredTargetFramework>3.5</RequiredTargetFramework>
+    </Reference>
+    <Reference Include="Castle.DynamicProxy2">
+      <HintPath>..\..\lib\NET40\Castle.DynamicProxy2.dll</HintPath>
+      <RequiredTargetFramework>4.0</RequiredTargetFramework>
+    </Reference>
+    <Reference Include="Castle.DynamicProxy2">
+      <HintPath>..\..\lib\NET35\Castle.DynamicProxy2.dll</HintPath>
+      <RequiredTargetFramework>3.5</RequiredTargetFramework>
+    </Reference>
+    <Reference Include="System">
+      <Name>System</Name>
+    </Reference>
+    <Reference Include="System.configuration" />
+    <Reference Include="System.Core">
+      <RequiredTargetFramework>3.5</RequiredTargetFramework>
+    </Reference>
+    <Reference Include="System.Runtime.Remoting" />
+    <Reference Include="System.Web" />
+    <Reference Include="System.Data">
+      <Name>System.Data</Name>
+    </Reference>
+    <Reference Include="System.Xml">
+      <Name>System.XML</Name>
+    </Reference>
+  </ItemGroup>
+  <ItemGroup>
+    <Compile Include="Core\CastleComponentAttribute.cs" />
+    <Compile Include="Core\ComponentActivatorAttribute.cs" />
+    <Compile Include="Core\ComponentProxyBehaviorAttribute.cs" />
+    <Compile Include="Core\DoNotWireAttribute.cs" />
+    <Compile Include="Core\IInitializable.cs" />
+    <Compile Include="Core\InterceptorAttribute.cs" />
+    <Compile Include="Core\Internal\LateBoundComponent.cs" />
+    <Compile Include="Core\Internal\ReflectionUtil.cs" />
+    <Compile Include="Core\LifestyleAttributes.cs" />
+    <Compile Include="Facilities\EventWiring\EventSubscriber.cs" />
+    <Compile Include="Facilities\EventWiring\EventSubscribers.cs" />
+    <Compile Include="Facilities\EventWiring\EventWiringDescriptor.cs" />
+    <Compile Include="Facilities\EventWiring\EventWiringRegistrationExtensions.cs" />
+    <Compile Include="Facilities\EventWiring\NaiveMethodNameExtractor.cs" />
+    <Compile Include="Facilities\EventWiring\OpCodeValues.cs" />
+    <Compile Include="Facilities\Metadata\IMeta.cs" />
+    <Compile Include="Facilities\Metadata\MetaComponentInterceptorSelector.cs" />
+    <Compile Include="Facilities\Metadata\MetadataContributor.cs" />
+    <Compile Include="Facilities\Metadata\MetadataDataInterceptor.cs" />
+    <Compile Include="Facilities\Metadata\MetadataFacility.cs" />
+    <Compile Include="Facilities\Metadata\MetadataItemInterceptor.cs" />
+    <Compile Include="Facilities\Metadata\MetadataRegistration.cs" />
+    <Compile Include="Facilities\Metadata\NoOpSetter.cs" />
+    <Compile Include="Facilities\TypedFactory\DefaultDelegateComponentSelector.cs" />
+    <Compile Include="Facilities\TypedFactory\DelegateInvocation.cs" />
+    <Compile Include="Facilities\TypedFactory\ExpressionTreeBasedDelegateGenerator.cs" />
+    <Compile Include="Facilities\TypedFactory\IDelegateGenerator.cs" />
+    <Compile Include="Facilities\TypedFactory\DelegateFactory.cs" />
+    <Compile Include="Facilities\TypedFactory\NoUniqueComponentException.cs" />
+    <Compile Include="MicroKernel\ComponentActivator\AbstractComponentActivator.cs">
+      <SubType>Code</SubType>
+    </Compile>
+    <Compile Include="MicroKernel\ComponentActivator\ComponentActivatorException.cs">
+      <SubType>Code</SubType>
+    </Compile>
+    <Compile Include="MicroKernel\ComponentActivator\DefaultComponentActivator.cs">
+      <SubType>Code</SubType>
+    </Compile>
+    <Compile Include="MicroKernel\ComponentActivator\FactoryMethodActivator.cs" />
+    <Compile Include="MicroKernel\ComponentActivator\IDependencyAwareActivator.cs" />
+    <Compile Include="MicroKernel\ComponentActivator\WebUserControlComponentActivator.cs" />
+    <Compile Include="MicroKernel\Burden.cs" />
+    <Compile Include="MicroKernel\Arguments.cs" />
+    <Compile Include="MicroKernel\Context\ComponentArgumentsEnumerator.cs" />
+    <Compile Include="MicroKernel\Context\FallbackArgumentsStore.cs" />
+    <Compile Include="MicroKernel\Context\NamedArgumentsStore.cs" />
+    <Compile Include="MicroKernel\Context\DependencyTrackingScope.cs" />
+    <Compile Include="MicroKernel\ComponentActivator\ExternalInstanceActivator.cs">
+      <SubType>Code</SubType>
+    </Compile>
+    <Compile Include="MicroKernel\IComponentActivator.cs">
+      <SubType>Code</SubType>
+    </Compile>
+    <Compile Include="MicroKernel\Context\CreationContext.cs" />
+    <Compile Include="MicroKernel\Context\IArgumentsStore.cs" />
+    <Compile Include="MicroKernel\Context\TypedArgumentsStore.cs" />
+    <Compile Include="MicroKernel\DefaultKernel.cs">
+      <SubType>Code</SubType>
+    </Compile>
+    <Compile Include="MicroKernel\DefaultKernel_AddComponent.cs" />
+    <Compile Include="MicroKernel\DefaultKernel_Events.cs" />
+    <Compile Include="MicroKernel\DefaultKernel_Resolve.cs" />
+    <Compile Include="MicroKernel\CircularDependencyException.cs" />
+    <Compile Include="MicroKernel\ComponentNotFoundException.cs">
+      <SubType>Code</SubType>
+    </Compile>
+    <Compile Include="MicroKernel\ComponentRegistrationException.cs">
+      <SubType>Code</SubType>
+    </Compile>
+    <Compile Include="MicroKernel\IKernelInternal.cs" />
+    <Compile Include="MicroKernel\KernelException.cs">
+      <SubType>Code</SubType>
+    </Compile>
+    <Compile Include="MicroKernel\Facilities\AbstractFacility.cs">
+      <SubType>Code</SubType>
+    </Compile>
+    <Compile Include="Facilities\EventWiring\EventWiringException.cs">
+      <SubType>Code</SubType>
+    </Compile>
+    <Compile Include="Facilities\EventWiring\EventWiringFacility.cs">
+      <SubType>Code</SubType>
+    </Compile>
+    <Compile Include="MicroKernel\Facilities\FacilityException.cs">
+      <SubType>Code</SubType>
+    </Compile>
+    <Compile Include="Facilities\FactorySupport\AccessorActivator.cs">
+      <SubType>Code</SubType>
+    </Compile>
+    <Compile Include="Facilities\FactorySupport\FactoryActivator.cs">
+      <SubType>Code</SubType>
+    </Compile>
+    <Compile Include="Facilities\FactorySupport\FactorySupportFacility.cs">
+      <SubType>Code</SubType>
+    </Compile>
+    <Compile Include="MicroKernel\IFacility.cs">
+      <SubType>Code</SubType>
+    </Compile>
+    <Compile Include="Facilities\Remoting\CustomActivators\RemoteActivator.cs">
+      <SubType>Code</SubType>
+    </Compile>
+    <Compile Include="Facilities\Remoting\CustomActivators\RemoteActivatorThroughConnector.cs" />
+    <Compile Include="Facilities\Remoting\CustomActivators\RemoteActivatorThroughRegistry.cs">
+      <SubType>Code</SubType>
+    </Compile>
+    <Compile Include="Facilities\Remoting\CustomActivators\RemoteClientActivatedActivator.cs">
+      <SubType>Code</SubType>
+    </Compile>
+    <Compile Include="Facilities\Remoting\CustomActivators\RemoteMarshallerActivator.cs" />
+    <Compile Include="Facilities\Remoting\RemotingFacility.cs">
+      <SubType>Code</SubType>
+    </Compile>
+    <Compile Include="Facilities\Remoting\RemotingInspector.cs">
+      <SubType>Code</SubType>
+    </Compile>
+    <Compile Include="Facilities\Remoting\RemotingRegistry.cs">
+      <SubType>Code</SubType>
+    </Compile>
+    <Compile Include="Facilities\Startable\StartableFacility.cs">
+      <SubType>Code</SubType>
+    </Compile>
+    <Compile Include="Facilities\Startable\StartableFacilityRegistrationExtensions.cs" />
+    <Compile Include="Facilities\Startable\StartConcern.cs">
+      <SubType>Code</SubType>
+    </Compile>
+    <Compile Include="Facilities\Startable\StopConcern.cs">
+      <SubType>Code</SubType>
+    </Compile>
+    <Compile Include="Facilities\TypedFactory\DefaultTypedFactoryComponentSelector.cs" />
+    <Compile Include="Facilities\TypedFactory\Dispose.cs" />
+    <Compile Include="Facilities\TypedFactory\Empty.cs">
+      <SubType>Code</SubType>
+    </Compile>
+    <Compile Include="Facilities\TypedFactory\FactoryEntry.cs">
+      <SubType>Code</SubType>
+    </Compile>
+    <Compile Include="Facilities\TypedFactory\FactoryInterceptor.cs">
+      <SubType>Code</SubType>
+    </Compile>
+    <Compile Include="Facilities\TypedFactory\ITypedFactoryComponentSelector.cs" />
+    <Compile Include="Facilities\TypedFactory\ITypedFactoryMethod.cs" />
+    <Compile Include="Facilities\TypedFactory\Release.cs" />
+    <Compile Include="Facilities\TypedFactory\Resolve.cs" />
+    <Compile Include="Facilities\TypedFactory\TypedFactoryComponent.cs" />
+    <Compile Include="Facilities\TypedFactory\TypedFactoryComponentCollection.cs" />
+    <Compile Include="Facilities\TypedFactory\TypedFactoryFacility.cs">
+      <SubType>Code</SubType>
+    </Compile>
+    <Compile Include="Facilities\TypedFactory\TypedFactoryInterceptor.cs" />
+    <Compile Include="Facilities\TypedFactory\TypedFactoryRegistrationExtensions.cs" />
+    <Compile Include="MicroKernel\Handlers\AbstractHandler.cs">
+      <SubType>Code</SubType>
+    </Compile>
+    <Compile Include="MicroKernel\Handlers\ForwardingHandler.cs" />
+    <Compile Include="MicroKernel\Handlers\ParentHandlerWithChildResolver.cs" />
+    <Compile Include="MicroKernel\Handlers\DefaultGenericHandler.cs" />
+    <Compile Include="MicroKernel\Handlers\DefaultHandler.cs">
+      <SubType>Code</SubType>
+    </Compile>
+    <Compile Include="MicroKernel\Handlers\DefaultHandlerFactory.cs">
+      <SubType>Code</SubType>
+    </Compile>
+    <Compile Include="MicroKernel\Handlers\HandlerException.cs">
+      <SubType>Code</SubType>
+    </Compile>
+    <Compile Include="MicroKernel\Handlers\IExposeDependencyInfo.cs">
+      <SubType>Code</SubType>
+    </Compile>
+    <Compile Include="MicroKernel\IHandler.cs">
+      <SubType>Code</SubType>
+    </Compile>
+    <Compile Include="MicroKernel\IHandlerFactory.cs">
+      <SubType>Code</SubType>
+    </Compile>
+    <Compile Include="MicroKernel\IKernel.cs">
+      <SubType>Code</SubType>
+    </Compile>
+    <Compile Include="MicroKernel\IKernelEvents.cs">
+      <SubType>Code</SubType>
+    </Compile>
+    <Compile Include="MicroKernel\IKernel_AddComponent.cs" />
+    <Compile Include="MicroKernel\IKernel_Resolve.cs" />
+    <Compile Include="Core\Interceptor\IOnBehalfAware.cs" />
+    <Compile Include="Core\Internal\GraphNode.cs" />
+    <Compile Include="Core\Internal\GraphSets.cs" />
+    <Compile Include="Core\Internal\IVertex.cs" />
+    <Compile Include="Core\Internal\TopologicalSortAlgo.cs" />
+    <Compile Include="MicroKernel\LifecycleConcerns\DisposalConcern.cs">
+      <SubType>Code</SubType>
+    </Compile>
+    <Compile Include="MicroKernel\LifecycleConcerns\ILifecycleConcern.cs">
+      <SubType>Code</SubType>
+    </Compile>
+    <Compile Include="MicroKernel\LifecycleConcerns\InitializationConcern.cs">
+      <SubType>Code</SubType>
+    </Compile>
+    <Compile Include="MicroKernel\LifecycleConcerns\LateBoundConcern.cs" />
+    <Compile Include="MicroKernel\LifecycleConcerns\OnCreateActionDelegate.cs" />
+    <Compile Include="MicroKernel\LifecycleConcerns\OnCreatedStep.cs" />
+    <Compile Include="MicroKernel\LifecycleConcerns\SupportInitializeConcern.cs">
+      <SubType>Code</SubType>
+    </Compile>
+    <Compile Include="Core\IRecyclable.cs" />
+    <Compile Include="Core\IStartable.cs" />
+    <Compile Include="MicroKernel\Lifestyle\AbstractLifestyleManager.cs">
+      <SubType>Code</SubType>
+    </Compile>
+    <Compile Include="MicroKernel\ILifestyleManager.cs">
+      <SubType>Code</SubType>
+    </Compile>
+    <Compile Include="MicroKernel\Lifestyle\PerThreadLifestyleManager.cs">
+      <SubType>Code</SubType>
+    </Compile>
+    <Compile Include="MicroKernel\Lifestyle\PerThreadThreadStaticLifestyleManager.cs" />
+    <Compile Include="MicroKernel\Lifestyle\PerWebRequestLifestyleManager.cs">
+      <SubType>Code</SubType>
+    </Compile>
+    <Compile Include="MicroKernel\Lifestyle\PoolableLifestyleManager.cs">
+      <SubType>Code</SubType>
+    </Compile>
+    <Compile Include="MicroKernel\Lifestyle\Pool\DefaultPool.cs">
+      <SubType>Code</SubType>
+    </Compile>
+    <Compile Include="MicroKernel\Lifestyle\Pool\DefaultPoolFactory.cs">
+      <SubType>Code</SubType>
+    </Compile>
+    <Compile Include="MicroKernel\Lifestyle\Pool\IPool.cs">
+      <SubType>Code</SubType>
+    </Compile>
+    <Compile Include="MicroKernel\Lifestyle\Pool\IPoolFactory.cs">
+      <SubType>Code</SubType>
+    </Compile>
+    <Compile Include="MicroKernel\Lifestyle\Pool\PoolException.cs">
+      <SubType>Code</SubType>
+    </Compile>
+    <Compile Include="MicroKernel\Lifestyle\SingletonLifestyleManager.cs">
+      <SubType>Code</SubType>
+    </Compile>
+    <Compile Include="MicroKernel\Lifestyle\TransientLifestyleManager.cs">
+      <SubType>Code</SubType>
+    </Compile>
+    <Compile Include="MicroKernel\ModelBuilder\DefaultComponentModelBuilder.cs">
+      <SubType>Code</SubType>
+    </Compile>
+    <Compile Include="MicroKernel\IComponentModelBuilder.cs">
+      <SubType>Code</SubType>
+    </Compile>
+    <Compile Include="MicroKernel\ModelBuilder\IContributeComponentModelConstruction.cs">
+      <SubType>Code</SubType>
+    </Compile>
+    <Compile Include="MicroKernel\ModelBuilder\Inspectors\AdditionalInterfacesInspector.cs" />
+    <Compile Include="MicroKernel\ModelBuilder\Inspectors\ComponentActivatorInspector.cs" />
+    <Compile Include="MicroKernel\ModelBuilder\Inspectors\ComponentProxyInspector.cs" />
+    <Compile Include="MicroKernel\ModelBuilder\Inspectors\ConfigurationModelInspector.cs">
+      <SubType>Code</SubType>
+    </Compile>
+    <Compile Include="MicroKernel\ModelBuilder\Inspectors\ConfigurationParametersInspector.cs">
+      <SubType>Code</SubType>
+    </Compile>
+    <Compile Include="MicroKernel\ModelBuilder\Inspectors\ConstructorDependenciesModelInspector.cs">
+      <SubType>Code</SubType>
+    </Compile>
+    <Compile Include="MicroKernel\ModelBuilder\Inspectors\ExtendedPropertiesConstants.cs">
+      <SubType>Code</SubType>
+    </Compile>
+    <Compile Include="MicroKernel\ModelBuilder\Inspectors\GenericInspector.cs" />
+    <Compile Include="MicroKernel\ModelBuilder\Inspectors\InterceptorInspector.cs">
+      <SubType>Code</SubType>
+    </Compile>
+    <Compile Include="MicroKernel\ModelBuilder\Inspectors\LifecycleModelInspector.cs">
+      <SubType>Code</SubType>
+    </Compile>
+    <Compile Include="MicroKernel\ModelBuilder\Inspectors\LifestyleModelInspector.cs">
+      <SubType>Code</SubType>
+    </Compile>
+    <Compile Include="MicroKernel\ModelBuilder\Inspectors\MethodMetaInspector.cs">
+      <SubType>Code</SubType>
+    </Compile>
+    <Compile Include="MicroKernel\ModelBuilder\Inspectors\MixinInspector.cs" />
+    <Compile Include="MicroKernel\ModelBuilder\Inspectors\PropertiesDependenciesModelInspector.cs">
+      <SubType>Code</SubType>
+    </Compile>
+    <Compile Include="Core\ComponentModel.cs" />
+    <Compile Include="Core\ConstructorCandidate.cs" />
+    <Compile Include="Core\ConstructorCandidateCollection.cs" />
+    <Compile Include="Core\DependencyModel.cs" />
+    <Compile Include="Core\DependencyModelCollection.cs" />
+    <Compile Include="Core\InterceptorReference.cs" />
+    <Compile Include="Core\InterceptorReferenceCollection.cs" />
+    <Compile Include="Core\LifecycleStepCollection.cs" />
+    <Compile Include="Core\MethodMetaModel.cs" />
+    <Compile Include="Core\MethodMetaModelCollection.cs" />
+    <Compile Include="Core\ParameterModel.cs" />
+    <Compile Include="Core\ParameterModelCollection.cs" />
+    <Compile Include="Core\PropertySet.cs" />
+    <Compile Include="Core\PropertySetCollection.cs" />
+    <Compile Include="MicroKernel\ComponentReference.cs" />
+    <Compile Include="MicroKernel\ComponentReference.Generic.cs" />
+    <Compile Include="MicroKernel\Proxy\IModelInterceptorsSelector.cs" />
+    <Compile Include="MicroKernel\InstanceReference.cs" />
+    <Compile Include="MicroKernel\IProxyFactory.cs">
+      <SubType>Code</SubType>
+    </Compile>
+    <Compile Include="MicroKernel\IReference.cs" />
+    <Compile Include="MicroKernel\Proxy\NotSupportedProxyFactory.cs">
+      <SubType>Code</SubType>
+    </Compile>
+    <Compile Include="MicroKernel\Proxy\ProxyConstants.cs" />
+    <Compile Include="MicroKernel\Proxy\ProxyOptions.cs" />
+    <Compile Include="MicroKernel\Proxy\ProxyUtil.cs" />
+    <Compile Include="MicroKernel\Registration\AbstractPropertyDescriptor.cs" />
+    <Compile Include="MicroKernel\Registration\AttributeDescriptor.cs" />
+    <Compile Include="MicroKernel\Registration\Component.cs" />
+    <Compile Include="MicroKernel\Registration\ComponentDependencyRegistrationExtensions.cs" />
+    <Compile Include="MicroKernel\Registration\ComponentDescriptor.cs" />
+    <Compile Include="MicroKernel\Registration\ComponentRegistration.cs" />
+    <Compile Include="MicroKernel\Registration\ComponentRegistration.nonGeneric.cs" />
+    <Compile Include="MicroKernel\Registration\Configuration.cs" />
+    <Compile Include="MicroKernel\Registration\ConfigurationDescriptor.cs" />
+    <Compile Include="MicroKernel\Registration\CustomDependencyDescriptor.cs" />
+    <Compile Include="MicroKernel\Registration\ExtendedPropertiesDescriptor.cs" />
+    <Compile Include="MicroKernel\Registration\OnCreateComponentDescriptor.cs" />
+    <Compile Include="MicroKernel\Registration\DynamicParametersDescriptor.cs" />
+    <Compile Include="MicroKernel\Registration\Interceptor\InterceptorSelectorDescriptor.cs" />
+    <Compile Include="MicroKernel\Registration\Interceptor\InterceptorDescriptor.cs" />
+    <Compile Include="MicroKernel\Registration\Interceptor\InterceptorGroup.cs" />
+    <Compile Include="MicroKernel\Registration\IRegistration.cs" />
+    <Compile Include="MicroKernel\Registration\Lifestyle\Custom.cs" />
+    <Compile Include="MicroKernel\Registration\LifestyleDescriptor.cs" />
+    <Compile Include="MicroKernel\Registration\Lifestyle\LifestyleGroup.cs" />
+    <Compile Include="MicroKernel\Registration\Lifestyle\PerThread.cs" />
+    <Compile Include="MicroKernel\Registration\Lifestyle\PerWebRequest.cs" />
+    <Compile Include="MicroKernel\Registration\Lifestyle\Pooled.cs" />
+    <Compile Include="MicroKernel\Registration\Lifestyle\Singleton.cs" />
+    <Compile Include="MicroKernel\Registration\Lifestyle\Transient.cs" />
+    <Compile Include="MicroKernel\Registration\Parameter.cs" />
+    <Compile Include="MicroKernel\Registration\ParametersDescriptor.cs" />
+    <Compile Include="MicroKernel\Registration\Property.cs" />
+    <Compile Include="MicroKernel\Registration\Proxy\MixinRegistration.cs" />
+    <Compile Include="MicroKernel\Registration\Proxy\ProxyMixIns.cs" />
+    <Compile Include="MicroKernel\Registration\Proxy\ProxyGroup.cs" />
+    <Compile Include="MicroKernel\Registration\Proxy\ProxyInterfaces.cs" />
+    <Compile Include="MicroKernel\Registration\RegistrationGroup.cs" />
+    <Compile Include="MicroKernel\Registration\ServiceOverride.cs" />
+    <Compile Include="MicroKernel\Registration\ServiceOverrideDescriptor.cs" />
+    <Compile Include="MicroKernel\Registration\AllTypes.cs" />
+    <Compile Include="MicroKernel\Registration\AllTypesOf.cs" />
+    <Compile Include="MicroKernel\Registration\ConfigureDescriptor.cs" />
+    <Compile Include="MicroKernel\Registration\FromAssemblyDescriptor.cs" />
+    <Compile Include="MicroKernel\Registration\FromTypesDescriptor.cs" />
+    <Compile Include="MicroKernel\Registration\FromDescriptor.cs" />
+    <Compile Include="MicroKernel\Registration\ServiceDescriptor.cs" />
+    <Compile Include="MicroKernel\Registration\BasedOnDescriptor.cs" />
+    <Compile Include="MicroKernel\Releasers\AllComponentsReleasePolicy.cs">
+      <SubType>Code</SubType>
+    </Compile>
+    <Compile Include="MicroKernel\IReleasePolicy.cs">
+      <SubType>Code</SubType>
+    </Compile>
+    <Compile Include="MicroKernel\Releasers\LifecycledComponentsReleasePolicy.cs" />
+    <Compile Include="MicroKernel\Releasers\NoTrackingReleasePolicy.cs">
+      <SubType>Code</SubType>
+    </Compile>
+    <Compile Include="MicroKernel\Resolvers\DefaultDependencyResolver.cs">
+      <SubType>Code</SubType>
+    </Compile>
+    <Compile Include="MicroKernel\Resolvers\DependencyResolverException.cs">
+      <SubType>Code</SubType>
+    </Compile>
+    <Compile Include="MicroKernel\IDependencyResolver.cs">
+      <SubType>Code</SubType>
+    </Compile>
+    <Compile Include="MicroKernel\ISubDependencyResolver.cs">
+      <SubType>Code</SubType>
+    </Compile>
+    <Compile Include="MicroKernel\Resolvers\SpecializedResolvers\ArrayResolver.cs" />
+    <Compile Include="MicroKernel\Resolvers\SpecializedResolvers\ListResolver.cs" />
+    <Compile Include="MicroKernel\AbstractSubSystem.cs">
+      <SubType>Code</SubType>
+    </Compile>
+    <Compile Include="MicroKernel\SubSystems\Configuration\DefaultConfigurationStore.cs">
+      <SubType>Code</SubType>
+    </Compile>
+    <Compile Include="MicroKernel\SubSystems\Configuration\IConfigurationStore.cs">
+      <SubType>Code</SubType>
+    </Compile>
+    <Compile Include="MicroKernel\SubSystems\Conversion\AbstractTypeConverter.cs">
+      <SubType>Code</SubType>
+    </Compile>
+    <Compile Include="MicroKernel\SubSystems\Conversion\ConverterException.cs">
+      <SubType>Code</SubType>
+    </Compile>
+    <Compile Include="MicroKernel\SubSystems\Conversion\ArrayConverter.cs">
+      <SubType>Code</SubType>
+    </Compile>
+    <Compile Include="MicroKernel\SubSystems\Conversion\AttributeAwareConverter.cs" />
+    <Compile Include="MicroKernel\SubSystems\Conversion\ComponentConverter.cs">
+      <SubType>Code</SubType>
+    </Compile>
+    <Compile Include="MicroKernel\SubSystems\Conversion\ComponentModelConverter.cs" />
+    <Compile Include="MicroKernel\SubSystems\Conversion\DefaultComplexConverter.cs" />
+    <Compile Include="MicroKernel\SubSystems\Conversion\DictionaryConverter.cs">
+      <SubType>Code</SubType>
+    </Compile>
+    <Compile Include="MicroKernel\SubSystems\Conversion\EnumConverter.cs">
+      <SubType>Code</SubType>
+    </Compile>
+    <Compile Include="MicroKernel\SubSystems\Conversion\GenericDictionaryConverter.cs" />
+    <Compile Include="MicroKernel\SubSystems\Conversion\IGenericCollectionConverterHelper.cs" />
+    <Compile Include="MicroKernel\SubSystems\Conversion\GenericListConverter.cs" />
+    <Compile Include="MicroKernel\SubSystems\Conversion\ITypeNameParser.cs" />
+    <Compile Include="MicroKernel\SubSystems\Conversion\ListConverter.cs">
+      <SubType>Code</SubType>
+    </Compile>
+    <Compile Include="MicroKernel\SubSystems\Conversion\NullableConverter.cs" />
+    <Compile Include="MicroKernel\SubSystems\Conversion\PrimitiveConverter.cs">
+      <SubType>Code</SubType>
+    </Compile>
+    <Compile Include="MicroKernel\SubSystems\Conversion\TimeSpanConverter.cs" />
+    <Compile Include="MicroKernel\SubSystems\Conversion\TypeDescriptor.cs" />
+    <Compile Include="MicroKernel\SubSystems\Conversion\TypeName.cs" />
+    <Compile Include="MicroKernel\SubSystems\Conversion\TypeNameConverter.cs">
+      <SubType>Code</SubType>
+    </Compile>
+    <Compile Include="MicroKernel\SubSystems\Conversion\ConvertibleAttribute.cs" />
+    <Compile Include="MicroKernel\SubSystems\Conversion\DefaultConversionManager.cs">
+      <SubType>Code</SubType>
+    </Compile>
+    <Compile Include="MicroKernel\SubSystems\Conversion\IConversionManager.cs">
+      <SubType>Code</SubType>
+    </Compile>
+    <Compile Include="MicroKernel\SubSystems\Conversion\IKernelDependentConverter.cs">
+      <SubType>Code</SubType>
+    </Compile>
+    <Compile Include="MicroKernel\SubSystems\Conversion\ITypeConverter.cs">
+      <SubType>Code</SubType>
+    </Compile>
+    <Compile Include="MicroKernel\SubSystems\Conversion\ITypeConverterContext.cs">
+      <SubType>Code</SubType>
+    </Compile>
+    <Compile Include="MicroKernel\ISubSystem.cs">
+      <SubType>Code</SubType>
+    </Compile>
+    <Compile Include="MicroKernel\SubSystems\Conversion\TypeNameParser.cs" />
+    <Compile Include="MicroKernel\SubSystems\Naming\BinaryTreeComponentName.cs">
+      <SubType>Code</SubType>
+    </Compile>
+    <Compile Include="MicroKernel\SubSystems\Naming\ComponentName.cs">
+      <SubType>Code</SubType>
+    </Compile>
+    <Compile Include="MicroKernel\SubSystems\Naming\DefaultNamingSubSystem.cs">
+      <SubType>Code</SubType>
+    </Compile>
+    <Compile Include="MicroKernel\IHandlerSelector.cs" />
+    <Compile Include="MicroKernel\Resolvers\ILazyComponentLoader.cs" />
+    <Compile Include="MicroKernel\SubSystems\Naming\KeySearchNamingSubSystem.cs" />
+    <Compile Include="MicroKernel\SubSystems\Naming\INamingSubSystem.cs">
+      <SubType>Code</SubType>
+    </Compile>
+    <Compile Include="MicroKernel\SubSystems\Naming\NamingPartsSubSystem.cs">
+      <SubType>Code</SubType>
+    </Compile>
+    <Compile Include="MicroKernel\SubSystems\Resource\DefaultResourceSubSystem.cs">
+      <SubType>Code</SubType>
+    </Compile>
+    <Compile Include="MicroKernel\SubSystems\Resource\IResourceSubSystem.cs">
+      <SubType>Code</SubType>
+    </Compile>
+    <Compile Include="MicroKernel\SubSystemConstants.cs">
+      <SubType>Code</SubType>
+    </Compile>
+    <Compile Include="MicroKernel\Util\GenericTypeNameProvider.cs" />
+    <Compile Include="MicroKernel\Util\ReferenceComparer.cs">
+      <SubType>Code</SubType>
+    </Compile>
+    <Compile Include="MicroKernel\Util\ReferenceExpressionUtil.cs">
+      <SubType>Code</SubType>
+    </Compile>
+    <Compile Include="..\..\buildscripts\CommonAssemblyInfo.cs">
+      <Link>CommonAssemblyInfo.cs</Link>
+    </Compile>
+    <Compile Include="Windsor\Adapters\ComponentModel\ContainerAdapter.cs">
+      <SubType>Code</SubType>
+    </Compile>
+    <Compile Include="Windsor\Adapters\ComponentModel\ContainerAdapterSite.cs">
+      <SubType>Code</SubType>
+    </Compile>
+    <Compile Include="Windsor\Adapters\ComponentModel\ContainerWrapper.cs">
+      <SubType>Code</SubType>
+    </Compile>
+    <Compile Include="Windsor\Adapters\ComponentModel\IContainerAdapter.cs">
+      <SubType>Code</SubType>
+    </Compile>
+    <Compile Include="Windsor\Adapters\ComponentModel\IContainerAdapterSite.cs">
+      <SubType>Code</SubType>
+    </Compile>
+    <Compile Include="Windsor\Adapters\ComponentModel\ServiceCreatorCallbackActivator.cs">
+      <SubType>Code</SubType>
+    </Compile>
+    <Compile Include="AssemblyInfo.cs" />
+    <Compile Include="Windsor\Configuration\AppDomain\CastleSectionHandler.cs">
+      <SubType>Code</SubType>
+    </Compile>
+    <Compile Include="Windsor\Configuration\IConfigurationInterpreter.cs">
+      <SubType>Code</SubType>
+    </Compile>
+    <Compile Include="Windsor\Configuration\Interpreters\AbstractInterpreter.cs">
+      <SubType>Code</SubType>
+    </Compile>
+    <Compile Include="Windsor\Configuration\Interpreters\XmlInterpreter.cs">
+      <SubType>Code</SubType>
+    </Compile>
+    <Compile Include="Windsor\Configuration\Interpreters\XmlProcessor\ConfigurationProcessingException.cs" />
+    <Compile Include="Windsor\Configuration\Interpreters\XmlProcessor\DefaultXmlProcessorEngine.cs">
+      <SubType>Code</SubType>
+    </Compile>
+    <Compile Include="Windsor\Configuration\Interpreters\XmlProcessor\DefaultXmlProcessorNodeList.cs">
+      <SubType>Code</SubType>
+    </Compile>
+    <Compile Include="Windsor\Configuration\Interpreters\XmlProcessor\ElementProcessors\AbstractStatementElementProcessor.cs">
+      <SubType>Code</SubType>
+    </Compile>
+    <Compile Include="Windsor\Configuration\Interpreters\XmlProcessor\ElementProcessors\AbstractXmlNodeProcessor.cs">
+      <SubType>Code</SubType>
+    </Compile>
+    <Compile Include="Windsor\Configuration\Interpreters\XmlProcessor\ElementProcessors\AttributesElementProcessor.cs">
+      <SubType>Code</SubType>
+    </Compile>
+    <Compile Include="Windsor\Configuration\Interpreters\XmlProcessor\ElementProcessors\ChooseElementProcessor.cs">
+      <SubType>Code</SubType>
+    </Compile>
+    <Compile Include="Windsor\Configuration\Interpreters\XmlProcessor\ElementProcessors\DefaultElementProcessor.cs">
+      <SubType>Code</SubType>
+    </Compile>
+    <Compile Include="Windsor\Configuration\Interpreters\XmlProcessor\ElementProcessors\DefaultTextNodeProcessor.cs">
+      <SubType>Code</SubType>
+    </Compile>
+    <Compile Include="Windsor\Configuration\Interpreters\XmlProcessor\ElementProcessors\DefinedProcessingInstructionProcessor.cs">
+      <SubType>Code</SubType>
+    </Compile>
+    <Compile Include="Windsor\Configuration\Interpreters\XmlProcessor\ElementProcessors\DefineElementProcessor.cs">
+      <SubType>Code</SubType>
+    </Compile>
+    <Compile Include="Windsor\Configuration\Interpreters\XmlProcessor\ElementProcessors\EvalProcessingInstructionProcessor.cs" />
+    <Compile Include="Windsor\Configuration\Interpreters\XmlProcessor\ElementProcessors\IfElementProcessor.cs">
+      <SubType>Code</SubType>
+    </Compile>
+    <Compile Include="Windsor\Configuration\Interpreters\XmlProcessor\ElementProcessors\IfProcessingInstructionProcessor.cs">
+      <SubType>Code</SubType>
+    </Compile>
+    <Compile Include="Windsor\Configuration\Interpreters\XmlProcessor\ElementProcessors\IncludeElementProcessor.cs">
+      <SubType>Code</SubType>
+    </Compile>
+    <Compile Include="Windsor\Configuration\Interpreters\XmlProcessor\ElementProcessors\PropertiesElementProcessor.cs">
+      <SubType>Code</SubType>
+    </Compile>
+    <Compile Include="Windsor\Configuration\Interpreters\XmlProcessor\ElementProcessors\UndefElementProcessor.cs">
+      <SubType>Code</SubType>
+    </Compile>
+    <Compile Include="Windsor\Configuration\Interpreters\XmlProcessor\ElementProcessors\UndefProcessingInstructionProcessor.cs">
+      <SubType>Code</SubType>
+    </Compile>
+    <Compile Include="Windsor\Configuration\Interpreters\XmlProcessor\ElementProcessors\UsingElementProcessor.cs" />
+    <Compile Include="Windsor\Configuration\Interpreters\XmlProcessor\IXmlNodeProcessor.cs">
+      <SubType>Code</SubType>
+    </Compile>
+    <Compile Include="Windsor\Configuration\Interpreters\XmlProcessor\IXmlProcessorEngine.cs">
+      <SubType>Code</SubType>
+    </Compile>
+    <Compile Include="Windsor\Configuration\Interpreters\XmlProcessor\IXmlProcessorNodeList.cs">
+      <SubType>Code</SubType>
+    </Compile>
+    <Compile Include="Windsor\Configuration\Interpreters\XmlProcessor\XmlProcessor.cs">
+      <SubType>Code</SubType>
+    </Compile>
+    <Compile Include="Windsor\Configuration\Interpreters\XmlProcessor\XmlProcessorException.cs">
+      <SubType>Code</SubType>
+    </Compile>
+    <Compile Include="Windsor\IEnvironmentInfo.cs" />
+    <Compile Include="Windsor\InitializationException.cs">
+      <SubType>Code</SubType>
+    </Compile>
+    <Compile Include="Windsor\Installer\AssemblyInstaller.cs" />
+    <Compile Include="Windsor\Installer\Configuration.cs" />
+    <Compile Include="Windsor\Installer\ConfigurationInstaller.cs" />
+    <Compile Include="Windsor\Installer\DefaultComponentInstaller.cs">
+      <SubType>Code</SubType>
+    </Compile>
+    <Compile Include="Windsor\Installer\FromAssembly.cs" />
+    <Compile Include="Windsor\Installer\InstallerFactory.cs" />
+    <Compile Include="Windsor\Installer\PartialConfigurationStore.cs" />
+    <Compile Include="Windsor\IComponentsInstaller.cs">
+      <SubType>Code</SubType>
+    </Compile>
+    <Compile Include="Windsor\IWindsorContainer.cs">
+      <SubType>Code</SubType>
+    </Compile>
+    <Compile Include="Windsor\IContainerAccessor.cs" />
+    <Compile Include="Windsor\Proxy\AbstractProxyFactory.cs">
+      <SubType>Code</SubType>
+    </Compile>
+    <Compile Include="Windsor\Proxy\DefaultProxyFactory.cs">
+      <SubType>Code</SubType>
+    </Compile>
+    <Compile Include="Windsor\IWindsorInstaller.cs" />
+    <Compile Include="Windsor\WindsorContainer.cs">
+      <SubType>Code</SubType>
+    </Compile>
+    <EmbeddedResource Include="Windsor\Adapters\ComponentModel\ContainerAdapter.resx">
+      <DependentUpon>ContainerAdapter.cs</DependentUpon>
+      <SubType>Designer</SubType>
+    </EmbeddedResource>
+    <EmbeddedResource Include="Windsor\Adapters\ComponentModel\ContainerWrapper.resx">
+      <DependentUpon>ContainerWrapper.cs</DependentUpon>
+      <SubType>Designer</SubType>
+    </EmbeddedResource>
+  </ItemGroup>
+  <ItemGroup>
+    <Service Include="{B4F97281-0DBD-4835-9ED8-7DFB966E87FF}" />
+  </ItemGroup>
+  <ItemGroup>
+    <None Include="..\..\buildscripts\CastleKey.snk">
+      <Link>CastleKey.snk</Link>
+    </None>
+  </ItemGroup>
+  <ItemGroup>
+    <Folder Include="Properties\" />
+  </ItemGroup>
+  <Import Project="$(MSBuildBinPath)\Microsoft.CSharp.targets" Condition="($(MSBuildTargets) == '') Or ($(MSBuildTargets) == 'CSharp')" />
+  <Import Project="$(MSBuildExtensionsPath)\Microsoft\Silverlight\v3.0\Microsoft.Silverlight.CSharp.targets" Condition="$(MSBuildTargets) == 'Silverlight 3.0'" />
+  <Import Project="$(MSBuildExtensionsPath)\Microsoft\Silverlight\v4.0\Microsoft.Silverlight.CSharp.targets" Condition="$(MSBuildTargets) == 'Silverlight 4.0'" />
+  <Import Project="$(RootPath)\Settings.proj" />
+  <Import Project="$(BuildScriptsPath)\Castle.Common.targets" />
+  <!-- To modify your build process, add your task inside one of the targets below and uncomment it. 
+       Other similar extension points exist, see Microsoft.Common.targets.
+  <Target Name="BeforeBuild">
+  </Target>
+  <Target Name="AfterBuild">
+  </Target>
+  -->
 </Project>