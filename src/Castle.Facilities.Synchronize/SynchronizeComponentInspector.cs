// Copyright 2004-2011 Castle Project - http://www.castleproject.org/
// 
// Licensed under the Apache License, Version 2.0 (the "License");
// you may not use this file except in compliance with the License.
// You may obtain a copy of the License at
// 
//     http://www.apache.org/licenses/LICENSE-2.0
// 
// Unless required by applicable law or agreed to in writing, software
// distributed under the License is distributed on an "AS IS" BASIS,
// WITHOUT WARRANTIES OR CONDITIONS OF ANY KIND, either express or implied.
// See the License for the specific language governing permissions and
// limitations under the License.

namespace Castle.Facilities.Synchronize
{
	using System;
	using System.Collections.Generic;
	using System.ComponentModel;
	using System.Reflection;
	using System.Windows.Threading;

	using Castle.Core;
	using Castle.Core.Internal;
	using Castle.DynamicProxy;
	using Castle.MicroKernel;
	using Castle.MicroKernel.Context;
	using Castle.MicroKernel.Facilities;
	using Castle.MicroKernel.ModelBuilder.Inspectors;
	using Castle.MicroKernel.Proxy;

	///<summary>
	///  Obtain synchronization configuration based on the
	///  component configuration check for the attributes if
	///  not available.
	///</summary>
	///<example>
	///  <component id = "component1" synchronized = "true" service = "SyncTest.IService, SyncTest" type = "SyncTest.IService, SyncTest">
	///    <synchronize contextRef = "DefaultContextKey">
	///      <method name = "Method1" contextRef = "MyContextKey"></method>
	///      <method name = "Method2" contextType = "SynchornizationContext"></method>
	///    </synchronize>
	///  </component>
	///</example>
	internal class SynchronizeComponentInspector : MethodMetaInspector
	{
		private static readonly String SynchronizeNodeName = "synchronize";
		private readonly SynchronizeMetaInfoStore metaStore;

		/// <summary>
		///   Initializes a new instance of the <see cref = "SynchronizeComponentInspector" /> class.
		/// </summary>
		/// <param name = "kernel">The kernel.</param>
		public SynchronizeComponentInspector(IKernel kernel)
		{
			metaStore = kernel.Resolve<SynchronizeMetaInfoStore>();
		}

		/// <summary>
		///   Checks for synchronization configuration information or
		///   attributes and applies them if valid.
		/// </summary>
		/// <param name = "kernel">The kernel.</param>
		/// <param name = "model">The model.</param>
		public override void ProcessModel(IKernel kernel, ComponentModel model)
		{
			if (CheckFromConfiguration(model))
			{
				base.ProcessModel(kernel, model);
			}
			else
			{
				CheckFromAttributes(model);
			}

			if (ValidateSynchronization(model))
			{
				ApplySynchronization(model, kernel);
			}
		}

		/// <summary>
		///   Obtains the name of the node.
		/// </summary>
		/// <returns></returns>
		protected override String ObtainNodeName()
		{
			return SynchronizeNodeName;
		}

		/// <summary>
		///   Processes the meta information available on the component
		///   configuration.
		/// </summary>
		/// <param name = "model">The model.</param>
		/// <param name = "methods">The methods.</param>
		/// <param name = "metaModel">The meta model.</param>
		protected override void ProcessMeta(ComponentModel model, IList<MethodInfo> methods, MethodMetaModel metaModel)
		{
			metaStore.PopulateMetaFromConfig(model.Implementation, methods, metaModel.ConfigNode);
		}

		/// <summary>
		///   Applies the synchronization support to the model.
		/// </summary>
		/// <param name = "model">The model.</param>
		/// <param name = "kernel">The kernel.</param>
		private void ApplySynchronization(ComponentModel model, IKernel kernel)
		{
			var options = ProxyUtil.ObtainProxyOptions(model, true);

			model.Interceptors.Add(new InterceptorReference(typeof(SynchronizeInterceptor)));

			var metaInfo = metaStore.GetMetaFor(model.Implementation);

			if (metaInfo != null)
			{
				IInterceptorSelector userSelector = null;
				if (options.Selector != null)
				{
					userSelector = options.Selector.Resolve(kernel, CreationContext.CreateEmpty());
				}

				options.Selector = new InstanceReference<IInterceptorSelector>(new SynchronizeInterceptorSelector(metaInfo, userSelector));

				foreach (var reference in metaInfo.GetUniqueSynchContextReferences())
				{
					model.Dependencies.Add(new DependencyModel(DependencyType.Service, reference.ComponentKey, reference.ServiceType, false));
				}
			}
		}

		/// <summary>
		///   Obtains synchronization information from the attributes.
		/// </summary>
		/// <param name = "model">The model.</param>
		private void CheckFromAttributes(ComponentModel model)
		{
			var attributes = model.Implementation.GetAttributes<SynchronizeAttribute>();
			if (attributes.Length != 0)
			{
				metaStore.CreateMetaFromType(model.Implementation);
			}
		}

		/// <summary>
		///   Obtains synchronization information from the configuration.
		/// </summary>
		/// <param name = "model">The model.</param>
		/// <returns>
		///   <c>true</c> if available from configuration; otherwise, <c>false</c>.
		/// </returns>
		private bool CheckFromConfiguration(ComponentModel model)
		{
			if (model.Configuration == null || "true" != model.Configuration.Attributes[Constants.SynchronizedAttrib])
			{
				return false;
			}

			var methodsNode = model.Configuration.Children[ObtainNodeName()];
			metaStore.CreateMetaInfoFromConfig(model.Implementation, methodsNode);
			return true;
		}

		/// <summary>
		///   Validates the synchronization to be applied.
		/// </summary>
		/// <param name = "model">The model.</param>
		/// <returns>
		///   <c>true</c> if valid synchronization; otherwise, <c>false</c>.
		/// </returns>
		private bool ValidateSynchronization(ComponentModel model)
		{
			var meta = metaStore.GetMetaFor(model.Implementation);

			if (meta == null)
			{
				return HasImplicitSynchronization(model);
			}

<<<<<<< HEAD
			if (model.Services.First().IsClass == false)
=======
			if (model.HasClassServices == false)
>>>>>>> 319cf5e0
			{
				return true;
			}

			var methodCulprits = new List<String>();

			foreach (var method in meta.Methods)
			{
				if (method.IsVirtual == false)
				{
					methodCulprits.Add(method.Name);
				}
			}

			if (methodCulprits.Count != 0)
			{
				var methodNames = methodCulprits.ToArray();

				var message = String.Format("The class {0} wants to use synchronize interception, " +
				                            "however the methods must be marked as virtual in order to do so. Please correct " +
				                            "the following methods: {1}", model.Implementation.FullName,
				                            String.Join(", ", methodNames));

				throw new FacilityException(message);
			}

			return true;
		}

		/// <summary>
		///   Determines whether the model has implicit synchronization.
		/// </summary>
		/// <param name = "model">The model.</param>
		/// <returns>
		///   <c>true</c> if has implicit synchronization; otherwise, <c>false</c>.
		/// </returns>
		private static bool HasImplicitSynchronization(ComponentModel model)
		{
			return model.Implementation.Is<ISynchronizeInvoke>() || model.Implementation.Is<DispatcherObject>();
		}
	}
}<|MERGE_RESOLUTION|>--- conflicted
+++ resolved
@@ -1,227 +1,223 @@
-// Copyright 2004-2011 Castle Project - http://www.castleproject.org/
-// 
-// Licensed under the Apache License, Version 2.0 (the "License");
-// you may not use this file except in compliance with the License.
-// You may obtain a copy of the License at
-// 
-//     http://www.apache.org/licenses/LICENSE-2.0
-// 
-// Unless required by applicable law or agreed to in writing, software
-// distributed under the License is distributed on an "AS IS" BASIS,
-// WITHOUT WARRANTIES OR CONDITIONS OF ANY KIND, either express or implied.
-// See the License for the specific language governing permissions and
-// limitations under the License.
-
-namespace Castle.Facilities.Synchronize
-{
-	using System;
-	using System.Collections.Generic;
-	using System.ComponentModel;
-	using System.Reflection;
-	using System.Windows.Threading;
-
-	using Castle.Core;
-	using Castle.Core.Internal;
-	using Castle.DynamicProxy;
-	using Castle.MicroKernel;
-	using Castle.MicroKernel.Context;
-	using Castle.MicroKernel.Facilities;
-	using Castle.MicroKernel.ModelBuilder.Inspectors;
-	using Castle.MicroKernel.Proxy;
-
-	///<summary>
-	///  Obtain synchronization configuration based on the
-	///  component configuration check for the attributes if
-	///  not available.
-	///</summary>
-	///<example>
-	///  <component id = "component1" synchronized = "true" service = "SyncTest.IService, SyncTest" type = "SyncTest.IService, SyncTest">
-	///    <synchronize contextRef = "DefaultContextKey">
-	///      <method name = "Method1" contextRef = "MyContextKey"></method>
-	///      <method name = "Method2" contextType = "SynchornizationContext"></method>
-	///    </synchronize>
-	///  </component>
-	///</example>
-	internal class SynchronizeComponentInspector : MethodMetaInspector
-	{
-		private static readonly String SynchronizeNodeName = "synchronize";
-		private readonly SynchronizeMetaInfoStore metaStore;
-
-		/// <summary>
-		///   Initializes a new instance of the <see cref = "SynchronizeComponentInspector" /> class.
-		/// </summary>
-		/// <param name = "kernel">The kernel.</param>
-		public SynchronizeComponentInspector(IKernel kernel)
-		{
-			metaStore = kernel.Resolve<SynchronizeMetaInfoStore>();
-		}
-
-		/// <summary>
-		///   Checks for synchronization configuration information or
-		///   attributes and applies them if valid.
-		/// </summary>
-		/// <param name = "kernel">The kernel.</param>
-		/// <param name = "model">The model.</param>
-		public override void ProcessModel(IKernel kernel, ComponentModel model)
-		{
-			if (CheckFromConfiguration(model))
-			{
-				base.ProcessModel(kernel, model);
-			}
-			else
-			{
-				CheckFromAttributes(model);
-			}
-
-			if (ValidateSynchronization(model))
-			{
-				ApplySynchronization(model, kernel);
-			}
-		}
-
-		/// <summary>
-		///   Obtains the name of the node.
-		/// </summary>
-		/// <returns></returns>
-		protected override String ObtainNodeName()
-		{
-			return SynchronizeNodeName;
-		}
-
-		/// <summary>
-		///   Processes the meta information available on the component
-		///   configuration.
-		/// </summary>
-		/// <param name = "model">The model.</param>
-		/// <param name = "methods">The methods.</param>
-		/// <param name = "metaModel">The meta model.</param>
-		protected override void ProcessMeta(ComponentModel model, IList<MethodInfo> methods, MethodMetaModel metaModel)
-		{
-			metaStore.PopulateMetaFromConfig(model.Implementation, methods, metaModel.ConfigNode);
-		}
-
-		/// <summary>
-		///   Applies the synchronization support to the model.
-		/// </summary>
-		/// <param name = "model">The model.</param>
-		/// <param name = "kernel">The kernel.</param>
-		private void ApplySynchronization(ComponentModel model, IKernel kernel)
-		{
-			var options = ProxyUtil.ObtainProxyOptions(model, true);
-
-			model.Interceptors.Add(new InterceptorReference(typeof(SynchronizeInterceptor)));
-
-			var metaInfo = metaStore.GetMetaFor(model.Implementation);
-
-			if (metaInfo != null)
-			{
-				IInterceptorSelector userSelector = null;
-				if (options.Selector != null)
-				{
-					userSelector = options.Selector.Resolve(kernel, CreationContext.CreateEmpty());
-				}
-
-				options.Selector = new InstanceReference<IInterceptorSelector>(new SynchronizeInterceptorSelector(metaInfo, userSelector));
-
-				foreach (var reference in metaInfo.GetUniqueSynchContextReferences())
-				{
-					model.Dependencies.Add(new DependencyModel(DependencyType.Service, reference.ComponentKey, reference.ServiceType, false));
-				}
-			}
-		}
-
-		/// <summary>
-		///   Obtains synchronization information from the attributes.
-		/// </summary>
-		/// <param name = "model">The model.</param>
-		private void CheckFromAttributes(ComponentModel model)
-		{
-			var attributes = model.Implementation.GetAttributes<SynchronizeAttribute>();
-			if (attributes.Length != 0)
-			{
-				metaStore.CreateMetaFromType(model.Implementation);
-			}
-		}
-
-		/// <summary>
-		///   Obtains synchronization information from the configuration.
-		/// </summary>
-		/// <param name = "model">The model.</param>
-		/// <returns>
-		///   <c>true</c> if available from configuration; otherwise, <c>false</c>.
-		/// </returns>
-		private bool CheckFromConfiguration(ComponentModel model)
-		{
-			if (model.Configuration == null || "true" != model.Configuration.Attributes[Constants.SynchronizedAttrib])
-			{
-				return false;
-			}
-
-			var methodsNode = model.Configuration.Children[ObtainNodeName()];
-			metaStore.CreateMetaInfoFromConfig(model.Implementation, methodsNode);
-			return true;
-		}
-
-		/// <summary>
-		///   Validates the synchronization to be applied.
-		/// </summary>
-		/// <param name = "model">The model.</param>
-		/// <returns>
-		///   <c>true</c> if valid synchronization; otherwise, <c>false</c>.
-		/// </returns>
-		private bool ValidateSynchronization(ComponentModel model)
-		{
-			var meta = metaStore.GetMetaFor(model.Implementation);
-
-			if (meta == null)
-			{
-				return HasImplicitSynchronization(model);
-			}
-
-<<<<<<< HEAD
-			if (model.Services.First().IsClass == false)
-=======
-			if (model.HasClassServices == false)
->>>>>>> 319cf5e0
-			{
-				return true;
-			}
-
-			var methodCulprits = new List<String>();
-
-			foreach (var method in meta.Methods)
-			{
-				if (method.IsVirtual == false)
-				{
-					methodCulprits.Add(method.Name);
-				}
-			}
-
-			if (methodCulprits.Count != 0)
-			{
-				var methodNames = methodCulprits.ToArray();
-
-				var message = String.Format("The class {0} wants to use synchronize interception, " +
-				                            "however the methods must be marked as virtual in order to do so. Please correct " +
-				                            "the following methods: {1}", model.Implementation.FullName,
-				                            String.Join(", ", methodNames));
-
-				throw new FacilityException(message);
-			}
-
-			return true;
-		}
-
-		/// <summary>
-		///   Determines whether the model has implicit synchronization.
-		/// </summary>
-		/// <param name = "model">The model.</param>
-		/// <returns>
-		///   <c>true</c> if has implicit synchronization; otherwise, <c>false</c>.
-		/// </returns>
-		private static bool HasImplicitSynchronization(ComponentModel model)
-		{
-			return model.Implementation.Is<ISynchronizeInvoke>() || model.Implementation.Is<DispatcherObject>();
-		}
-	}
+// Copyright 2004-2011 Castle Project - http://www.castleproject.org/
+// 
+// Licensed under the Apache License, Version 2.0 (the "License");
+// you may not use this file except in compliance with the License.
+// You may obtain a copy of the License at
+// 
+//     http://www.apache.org/licenses/LICENSE-2.0
+// 
+// Unless required by applicable law or agreed to in writing, software
+// distributed under the License is distributed on an "AS IS" BASIS,
+// WITHOUT WARRANTIES OR CONDITIONS OF ANY KIND, either express or implied.
+// See the License for the specific language governing permissions and
+// limitations under the License.
+
+namespace Castle.Facilities.Synchronize
+{
+	using System;
+	using System.Collections.Generic;
+	using System.ComponentModel;
+	using System.Reflection;
+	using System.Windows.Threading;
+
+	using Castle.Core;
+	using Castle.Core.Internal;
+	using Castle.DynamicProxy;
+	using Castle.MicroKernel;
+	using Castle.MicroKernel.Context;
+	using Castle.MicroKernel.Facilities;
+	using Castle.MicroKernel.ModelBuilder.Inspectors;
+	using Castle.MicroKernel.Proxy;
+
+	///<summary>
+	///  Obtain synchronization configuration based on the
+	///  component configuration check for the attributes if
+	///  not available.
+	///</summary>
+	///<example>
+	///  <component id = "component1" synchronized = "true" service = "SyncTest.IService, SyncTest" type = "SyncTest.IService, SyncTest">
+	///    <synchronize contextRef = "DefaultContextKey">
+	///      <method name = "Method1" contextRef = "MyContextKey"></method>
+	///      <method name = "Method2" contextType = "SynchornizationContext"></method>
+	///    </synchronize>
+	///  </component>
+	///</example>
+	internal class SynchronizeComponentInspector : MethodMetaInspector
+	{
+		private static readonly String SynchronizeNodeName = "synchronize";
+		private readonly SynchronizeMetaInfoStore metaStore;
+
+		/// <summary>
+		///   Initializes a new instance of the <see cref = "SynchronizeComponentInspector" /> class.
+		/// </summary>
+		/// <param name = "kernel">The kernel.</param>
+		public SynchronizeComponentInspector(IKernel kernel)
+		{
+			metaStore = kernel.Resolve<SynchronizeMetaInfoStore>();
+		}
+
+		/// <summary>
+		///   Checks for synchronization configuration information or
+		///   attributes and applies them if valid.
+		/// </summary>
+		/// <param name = "kernel">The kernel.</param>
+		/// <param name = "model">The model.</param>
+		public override void ProcessModel(IKernel kernel, ComponentModel model)
+		{
+			if (CheckFromConfiguration(model))
+			{
+				base.ProcessModel(kernel, model);
+			}
+			else
+			{
+				CheckFromAttributes(model);
+			}
+
+			if (ValidateSynchronization(model))
+			{
+				ApplySynchronization(model, kernel);
+			}
+		}
+
+		/// <summary>
+		///   Obtains the name of the node.
+		/// </summary>
+		/// <returns></returns>
+		protected override String ObtainNodeName()
+		{
+			return SynchronizeNodeName;
+		}
+
+		/// <summary>
+		///   Processes the meta information available on the component
+		///   configuration.
+		/// </summary>
+		/// <param name = "model">The model.</param>
+		/// <param name = "methods">The methods.</param>
+		/// <param name = "metaModel">The meta model.</param>
+		protected override void ProcessMeta(ComponentModel model, IList<MethodInfo> methods, MethodMetaModel metaModel)
+		{
+			metaStore.PopulateMetaFromConfig(model.Implementation, methods, metaModel.ConfigNode);
+		}
+
+		/// <summary>
+		///   Applies the synchronization support to the model.
+		/// </summary>
+		/// <param name = "model">The model.</param>
+		/// <param name = "kernel">The kernel.</param>
+		private void ApplySynchronization(ComponentModel model, IKernel kernel)
+		{
+			var options = ProxyUtil.ObtainProxyOptions(model, true);
+
+			model.Interceptors.Add(new InterceptorReference(typeof(SynchronizeInterceptor)));
+
+			var metaInfo = metaStore.GetMetaFor(model.Implementation);
+
+			if (metaInfo != null)
+			{
+				IInterceptorSelector userSelector = null;
+				if (options.Selector != null)
+				{
+					userSelector = options.Selector.Resolve(kernel, CreationContext.CreateEmpty());
+				}
+
+				options.Selector = new InstanceReference<IInterceptorSelector>(new SynchronizeInterceptorSelector(metaInfo, userSelector));
+
+				foreach (var reference in metaInfo.GetUniqueSynchContextReferences())
+				{
+					model.Dependencies.Add(new DependencyModel(DependencyType.Service, reference.ComponentKey, reference.ServiceType, false));
+				}
+			}
+		}
+
+		/// <summary>
+		///   Obtains synchronization information from the attributes.
+		/// </summary>
+		/// <param name = "model">The model.</param>
+		private void CheckFromAttributes(ComponentModel model)
+		{
+			var attributes = model.Implementation.GetAttributes<SynchronizeAttribute>();
+			if (attributes.Length != 0)
+			{
+				metaStore.CreateMetaFromType(model.Implementation);
+			}
+		}
+
+		/// <summary>
+		///   Obtains synchronization information from the configuration.
+		/// </summary>
+		/// <param name = "model">The model.</param>
+		/// <returns>
+		///   <c>true</c> if available from configuration; otherwise, <c>false</c>.
+		/// </returns>
+		private bool CheckFromConfiguration(ComponentModel model)
+		{
+			if (model.Configuration == null || "true" != model.Configuration.Attributes[Constants.SynchronizedAttrib])
+			{
+				return false;
+			}
+
+			var methodsNode = model.Configuration.Children[ObtainNodeName()];
+			metaStore.CreateMetaInfoFromConfig(model.Implementation, methodsNode);
+			return true;
+		}
+
+		/// <summary>
+		///   Validates the synchronization to be applied.
+		/// </summary>
+		/// <param name = "model">The model.</param>
+		/// <returns>
+		///   <c>true</c> if valid synchronization; otherwise, <c>false</c>.
+		/// </returns>
+		private bool ValidateSynchronization(ComponentModel model)
+		{
+			var meta = metaStore.GetMetaFor(model.Implementation);
+
+			if (meta == null)
+			{
+				return HasImplicitSynchronization(model);
+			}
+
+			if (model.HasClassServices == false)
+			{
+				return true;
+			}
+
+			var methodCulprits = new List<String>();
+
+			foreach (var method in meta.Methods)
+			{
+				if (method.IsVirtual == false)
+				{
+					methodCulprits.Add(method.Name);
+				}
+			}
+
+			if (methodCulprits.Count != 0)
+			{
+				var methodNames = methodCulprits.ToArray();
+
+				var message = String.Format("The class {0} wants to use synchronize interception, " +
+				                            "however the methods must be marked as virtual in order to do so. Please correct " +
+				                            "the following methods: {1}", model.Implementation.FullName,
+				                            String.Join(", ", methodNames));
+
+				throw new FacilityException(message);
+			}
+
+			return true;
+		}
+
+		/// <summary>
+		///   Determines whether the model has implicit synchronization.
+		/// </summary>
+		/// <param name = "model">The model.</param>
+		/// <returns>
+		///   <c>true</c> if has implicit synchronization; otherwise, <c>false</c>.
+		/// </returns>
+		private static bool HasImplicitSynchronization(ComponentModel model)
+		{
+			return model.Implementation.Is<ISynchronizeInvoke>() || model.Implementation.Is<DispatcherObject>();
+		}
+	}
 }