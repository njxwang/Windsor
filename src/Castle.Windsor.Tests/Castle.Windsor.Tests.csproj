--- conflicted
+++ resolved
@@ -1,154 +1,100 @@
 ﻿<Project Sdk="Microsoft.NET.Sdk">
 
-<<<<<<< HEAD
-  <Import Project="..\..\buildscripts\common.props"></Import>
-  
-  <PropertyGroup>
-    <TargetFramework>net45</TargetFramework>
-=======
-  <PropertyGroup>
-    <TargetFrameworks>net45;netcoreapp1.0</TargetFrameworks>
-  </PropertyGroup>
-    
-  <Import Project="..\..\common.props"></Import>
-  
-  <PropertyGroup>
->>>>>>> b11360e0
-    <TreatWarningsAsErrors>true</TreatWarningsAsErrors>
-    <AssemblyName>Castle.Windsor.Tests</AssemblyName>
-    <RootNamespace>CastleTests</RootNamespace>
-  </PropertyGroup>
+	<PropertyGroup>
+		<TargetFrameworks>net45;netcoreapp1.0</TargetFrameworks>
+	</PropertyGroup>
 
-  <ItemGroup>
-    <EmbeddedResource Include=".\*.xml">
-      <CopyToOutputDirectory>PreserveNewest</CopyToOutputDirectory>
-    </EmbeddedResource>
-    <EmbeddedResource Include="Config\**\*.xml">
-<<<<<<< HEAD
-      <CopyToOutputDirectory>PreserveNewest</CopyToOutputDirectory>
-    </EmbeddedResource>
-    <EmbeddedResource Include="Config\**\*.config">
-      <CopyToOutputDirectory>PreserveNewest</CopyToOutputDirectory>
-    </EmbeddedResource>
-    <EmbeddedResource Include="Configuration2\**\*.xml">
-      <CopyToOutputDirectory>PreserveNewest</CopyToOutputDirectory>
-    </EmbeddedResource>
-     <EmbeddedResource Include="Facilities\**\*.xml">
-      <CopyToOutputDirectory>PreserveNewest</CopyToOutputDirectory>
-    </EmbeddedResource>
-    <EmbeddedResource Include="LoggingFacility\**\*.xml">
-      <CopyToOutputDirectory>PreserveNewest</CopyToOutputDirectory>
-    </EmbeddedResource>
-    <EmbeddedResource Include="LoggingFacility\**\*.test.config">
-      <CopyToOutputDirectory>PreserveNewest</CopyToOutputDirectory>
-    </EmbeddedResource>
-    <EmbeddedResource Include="XmlFiles\**\*.xml">
-      <CopyToOutputDirectory>PreserveNewest</CopyToOutputDirectory>
-    </EmbeddedResource>
-    <EmbeddedResource Include="XmlFiles\EventWiringFacility\*.config">
-      <CopyToOutputDirectory>PreserveNewest</CopyToOutputDirectory>
-    </EmbeddedResource>
-=======
-      <CopyToOutputDirectory>PreserveNewest</CopyToOutputDirectory>
-    </EmbeddedResource>
-    <EmbeddedResource Include="Config\**\*.config">
-      <CopyToOutputDirectory>PreserveNewest</CopyToOutputDirectory>
-    </EmbeddedResource>
-    <EmbeddedResource Include="Configuration2\**\*.xml">
-      <CopyToOutputDirectory>PreserveNewest</CopyToOutputDirectory>
-    </EmbeddedResource>
-     <EmbeddedResource Include="Facilities\**\*.xml">
-      <CopyToOutputDirectory>PreserveNewest</CopyToOutputDirectory>
-    </EmbeddedResource>
-    <EmbeddedResource Include="LoggingFacility\**\*.xml">
-      <CopyToOutputDirectory>PreserveNewest</CopyToOutputDirectory>
-    </EmbeddedResource>
-    <EmbeddedResource Include="LoggingFacility\**\*.test.config">
-      <CopyToOutputDirectory>PreserveNewest</CopyToOutputDirectory>
-    </EmbeddedResource>
-    <EmbeddedResource Include="XmlFiles\**\*.xml">
-      <CopyToOutputDirectory>PreserveNewest</CopyToOutputDirectory>
-    </EmbeddedResource>
-    <EmbeddedResource Include="XmlFiles\EventWiringFacility\*.config">
-      <CopyToOutputDirectory>PreserveNewest</CopyToOutputDirectory>
-    </EmbeddedResource>
->>>>>>> b11360e0
-    <EmbeddedResource Include="XmlProcessor\**\*.xml">
-      <CopyToOutputDirectory>PreserveNewest</CopyToOutputDirectory>
-    </EmbeddedResource>
-  </ItemGroup>
+	<Import Project="..\..\buildscripts\common.props"></Import>
 
-  <ItemGroup>
-<<<<<<< HEAD
-    <PackageReference Include="Castle.Core-log4net" Version="4.0.0" />
-    <PackageReference Include="Castle.Core-NLog" Version="4.0.0" />
-    <PackageReference Include="NUnit" Version="3.6.1" />
-    <PackageReference Include="NUnit.Console" Version="3.6.1" />
-  </ItemGroup>
+	<PropertyGroup>
+		<TreatWarningsAsErrors>true</TreatWarningsAsErrors>
+		<AssemblyName>Castle.Windsor.Tests</AssemblyName>
+		<RootNamespace>CastleTests</RootNamespace>
+	</PropertyGroup>
 
-  <ItemGroup>
-    <ProjectReference Include="..\Castle.Facilities.EventWiring\Castle.Facilities.EventWiring.csproj" />
-    <ProjectReference Include="..\Castle.Facilities.FactorySupport\Castle.Facilities.FactorySupport.csproj" />
-    <ProjectReference Include="..\Castle.Facilities.Logging\Castle.Facilities.Logging.csproj" />
-    <ProjectReference Include="..\Castle.Facilities.Synchronize\Castle.Facilities.Synchronize.csproj" />
-    <ProjectReference Include="..\Castle.Windsor\Castle.Windsor.csproj" />
-  </ItemGroup>
+	<ItemGroup>
+		<EmbeddedResource Include=".\*.xml">
+			<CopyToOutputDirectory>PreserveNewest</CopyToOutputDirectory>
+		</EmbeddedResource>
+		<EmbeddedResource Include="Config\**\*.xml">
+			<CopyToOutputDirectory>PreserveNewest</CopyToOutputDirectory>
+		</EmbeddedResource>
+		<EmbeddedResource Include="Config\**\*.config">
+			<CopyToOutputDirectory>PreserveNewest</CopyToOutputDirectory>
+		</EmbeddedResource>
+		<EmbeddedResource Include="Configuration2\**\*.xml">
+			<CopyToOutputDirectory>PreserveNewest</CopyToOutputDirectory>
+		</EmbeddedResource>
+		<EmbeddedResource Include="Facilities\**\*.xml">
+			<CopyToOutputDirectory>PreserveNewest</CopyToOutputDirectory>
+		</EmbeddedResource>
+		<EmbeddedResource Include="LoggingFacility\**\*.xml">
+			<CopyToOutputDirectory>PreserveNewest</CopyToOutputDirectory>
+		</EmbeddedResource>
+		<EmbeddedResource Include="LoggingFacility\**\*.test.config">
+			<CopyToOutputDirectory>PreserveNewest</CopyToOutputDirectory>
+		</EmbeddedResource>
+		<EmbeddedResource Include="XmlFiles\**\*.xml">
+			<CopyToOutputDirectory>PreserveNewest</CopyToOutputDirectory>
+		</EmbeddedResource>
+		<EmbeddedResource Include="XmlFiles\EventWiringFacility\*.config">
+			<CopyToOutputDirectory>PreserveNewest</CopyToOutputDirectory>
+		</EmbeddedResource>
+		<EmbeddedResource Include="XmlProcessor\**\*.xml">
+			<CopyToOutputDirectory>PreserveNewest</CopyToOutputDirectory>
+		</EmbeddedResource>
+	</ItemGroup>
 
-  <ItemGroup>
-=======
-    <PackageReference Include="NUnit" Version="3.6.1" />
-    <PackageReference Include="NUnit.Console" Version="3.6.1" />
-  </ItemGroup>
+	<ItemGroup>
+		<PackageReference Include="NUnit" Version="3.6.1" />
+		<PackageReference Include="NUnit.Console" Version="3.6.1" />
+	</ItemGroup>
 
-  <ItemGroup Condition="'$(TargetFramework)'=='net45'">
-    <PackageReference Include="Castle.Core-log4net" Version="4.0.0" />
-    <PackageReference Include="Castle.Core-NLog" Version="4.0.0" />
-  </ItemGroup>
+	<ItemGroup Condition="'$(TargetFramework)'=='net45'">
+		<PackageReference Include="Castle.Core-log4net" Version="4.0.0" />
+		<PackageReference Include="Castle.Core-NLog" Version="4.0.0" />
+	</ItemGroup>
 
-  <ItemGroup Condition="'$(TargetFramework)'=='netcoreapp1.0'">
-    <PackageReference Include="System.Reflection.Extensions" Version="4.3.0" />
-  </ItemGroup>
+	<ItemGroup Condition="'$(TargetFramework)'=='netcoreapp1.0'">
+		<PackageReference Include="System.Reflection.Extensions" Version="4.3.0" />
+	</ItemGroup>
 
-  <ItemGroup>
-    <ProjectReference Include="..\Castle.Facilities.EventWiring\Castle.Facilities.EventWiring.csproj" />
-    <ProjectReference Include="..\Castle.Facilities.FactorySupport\Castle.Facilities.FactorySupport.csproj" />
-    <ProjectReference Include="..\Castle.Windsor\Castle.Windsor.csproj" />
-  </ItemGroup>
+	<ItemGroup>
+		<ProjectReference Include="..\Castle.Facilities.EventWiring\Castle.Facilities.EventWiring.csproj" />
+		<ProjectReference Include="..\Castle.Facilities.FactorySupport\Castle.Facilities.FactorySupport.csproj" />
+		<ProjectReference Include="..\Castle.Windsor\Castle.Windsor.csproj" />
+	</ItemGroup>
 
-  <ItemGroup Condition="'$(TargetFramework)'=='net45'">
-    <ProjectReference Include="..\Castle.Facilities.Logging\Castle.Facilities.Logging.csproj" />
-    <ProjectReference Include="..\Castle.Facilities.Synchronize\Castle.Facilities.Synchronize.csproj" />
-  </ItemGroup>
+	<ItemGroup Condition="'$(TargetFramework)'=='net45'">
+		<ProjectReference Include="..\Castle.Facilities.Logging\Castle.Facilities.Logging.csproj" />
+		<ProjectReference Include="..\Castle.Facilities.Synchronize\Castle.Facilities.Synchronize.csproj" />
+	</ItemGroup>
 
-  <ItemGroup Condition="'$(TargetFramework)'=='net45'">
->>>>>>> b11360e0
-    <Reference Include="PresentationCore" />
-    <Reference Include="PresentationFramework" />
-    <Reference Include="System.Configuration" />
-    <Reference Include="System.Windows.Forms" />
-    <Reference Include="System.Xaml" />
-    <Reference Include="WindowsBase" />
-  </ItemGroup>
+	<ItemGroup Condition="'$(TargetFramework)'=='net45'">
+		<Reference Include="PresentationCore" />
+		<Reference Include="PresentationFramework" />
+		<Reference Include="System.Configuration" />
+		<Reference Include="System.Windows.Forms" />
+		<Reference Include="System.Xaml" />
+		<Reference Include="WindowsBase" />
+	</ItemGroup>
 
-<<<<<<< HEAD
-=======
-  <ItemGroup Condition="'$(TargetFramework)'=='netcoreapp1.0'">
-    <Compile Remove="LoggingFacility\**\*;Facilities\Synchronize\**\*" />
-  </ItemGroup>
+	<ItemGroup Condition="'$(TargetFramework)'=='netcoreapp1.0'">
+		<Compile Remove="LoggingFacility\**\*;Facilities\Synchronize\**\*" />
+	</ItemGroup>
 
-  <ItemGroup>
-    <Compile Include="..\Castle.Windsor\Compatibility\AppContext.cs" />
-  </ItemGroup>
+	<ItemGroup>
+		<Compile Include="..\Castle.Windsor\Compatibility\AppContext.cs" />
+	</ItemGroup>
 
-  <ItemGroup>
-    <Compile Update="Facilities\Synchronize\Components\DummyForm.cs">
-      <SubType>Form</SubType>
-    </Compile>
-  </ItemGroup>
+	<ItemGroup>
+	  <Compile Update="Facilities\Synchronize\Components\DummyForm.cs">
+	    <SubType>Form</SubType>
+	  </Compile>
+	</ItemGroup>
 
-  <PropertyGroup Condition="'$(TargetFramework)'=='net45'">
-    <DefineConstants>$(DefineConstants);NUNIT_SETCULTUREATTRIBUTE;NUNIT_TIMEOUTATTRIBUTE;FEATURE_THREADABORT</DefineConstants>
-  </PropertyGroup>
-  
->>>>>>> b11360e0
+	<PropertyGroup Condition="'$(TargetFramework)'=='net45'">
+		<DefineConstants>$(DefineConstants);NUNIT_SETCULTUREATTRIBUTE;NUNIT_TIMEOUTATTRIBUTE;FEATURE_THREADABORT</DefineConstants>
+	</PropertyGroup>
+
 </Project>