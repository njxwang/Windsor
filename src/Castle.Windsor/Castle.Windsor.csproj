--- conflicted
+++ resolved
@@ -1,19 +1,11 @@
 ﻿<Project Sdk="Microsoft.NET.Sdk">
 
-<<<<<<< HEAD
-  <Import Project="..\..\buildscripts\common.props"></Import>
-
-=======
->>>>>>> b11360e0
   <PropertyGroup>
     <TargetFrameworks>net45;netstandard1.6</TargetFrameworks>
   </PropertyGroup>
   
-<<<<<<< HEAD
-=======
-  <Import Project="..\..\common.props"></Import>
+  <Import Project="..\..\buildscripts\common.props"></Import>
 
->>>>>>> b11360e0
   <PropertyGroup>
     <GeneratePackageOnBuild>true</GeneratePackageOnBuild>
     <PackageId>Castle.Windsor</PackageId>
