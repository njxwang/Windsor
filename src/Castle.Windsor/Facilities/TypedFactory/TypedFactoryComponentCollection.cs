﻿// Copyright 2004-2010 Castle Project - http://www.castleproject.org/
// 
// Licensed under the Apache License, Version 2.0 (the "License");
// you may not use this file except in compliance with the License.
// You may obtain a copy of the License at
// 
//     http://www.apache.org/licenses/LICENSE-2.0
// 
// Unless required by applicable law or agreed to in writing, software
// distributed under the License is distributed on an "AS IS" BASIS,
// WITHOUT WARRANTIES OR CONDITIONS OF ANY KIND, either express or implied.
// See the License for the specific language governing permissions and
// limitations under the License.

namespace Castle.Facilities.TypedFactory
{
	using System;
	using System.Collections;

	using Castle.MicroKernel;

	/// <summary>
	///   Represents a set of components to be resolved via Typed Factory. Uses <see cref = "IKernel.ResolveAll(System.Type,System.Collections.IDictionary)" /> to resolve the components.
	/// </summary>
	public class TypedFactoryComponentCollection : TypedFactoryComponent
	{
		/// <summary>
		///   Creates new instance of <see cref = "TypedFactoryComponentCollection" />.
		/// </summary>
<<<<<<< HEAD
		/// <param name="componentCollectionType">Collection type to resolve. Must be an array (SomeComponent[]) or IEnumerable{SomeComponent}. Type of the element of the collection will be used as first argument to <see cref="IKernel.ResolveAll(System.Type,System.Collections.IDictionary)"/></param>
		/// <param name="additionalArguments">Additional arguments that will be passed as second argument to <see cref="IKernel.ResolveAll(System.Type,System.Collections.IDictionary)"/></param>
=======
		/// <param name = "componentCollectionType">Collection type to resolve. Must be an array (SomeComponent[]) or IEnumerable{SomeComponent}. Type of the element of the collection will be used as first argument to <see cref = "IKernel.ResolveAll(System.Type,System.Collections.IDictionary)" /></param>
		/// <param name = "additionalArguments">Additional arguents that will be passed as second argument to <see cref = "IKernel.ResolveAll(System.Type,System.Collections.IDictionary)" /></param>
>>>>>>> 276f0a63
		public TypedFactoryComponentCollection(Type componentCollectionType, IDictionary additionalArguments)
			: base(null, componentCollectionType, additionalArguments)
		{
		}

		public override object Resolve(IKernel kernel)
		{
			var result = kernel.ResolveAll(ComponentType, AdditionalArguments);
			return result;
		}
	}
}<|MERGE_RESOLUTION|>--- conflicted
+++ resolved
@@ -1,48 +1,43 @@
-﻿// Copyright 2004-2010 Castle Project - http://www.castleproject.org/
-// 
-// Licensed under the Apache License, Version 2.0 (the "License");
-// you may not use this file except in compliance with the License.
-// You may obtain a copy of the License at
-// 
-//     http://www.apache.org/licenses/LICENSE-2.0
-// 
-// Unless required by applicable law or agreed to in writing, software
-// distributed under the License is distributed on an "AS IS" BASIS,
-// WITHOUT WARRANTIES OR CONDITIONS OF ANY KIND, either express or implied.
-// See the License for the specific language governing permissions and
-// limitations under the License.
-
-namespace Castle.Facilities.TypedFactory
-{
-	using System;
-	using System.Collections;
-
-	using Castle.MicroKernel;
-
-	/// <summary>
-	///   Represents a set of components to be resolved via Typed Factory. Uses <see cref = "IKernel.ResolveAll(System.Type,System.Collections.IDictionary)" /> to resolve the components.
-	/// </summary>
-	public class TypedFactoryComponentCollection : TypedFactoryComponent
-	{
-		/// <summary>
-		///   Creates new instance of <see cref = "TypedFactoryComponentCollection" />.
-		/// </summary>
-<<<<<<< HEAD
-		/// <param name="componentCollectionType">Collection type to resolve. Must be an array (SomeComponent[]) or IEnumerable{SomeComponent}. Type of the element of the collection will be used as first argument to <see cref="IKernel.ResolveAll(System.Type,System.Collections.IDictionary)"/></param>
-		/// <param name="additionalArguments">Additional arguments that will be passed as second argument to <see cref="IKernel.ResolveAll(System.Type,System.Collections.IDictionary)"/></param>
-=======
-		/// <param name = "componentCollectionType">Collection type to resolve. Must be an array (SomeComponent[]) or IEnumerable{SomeComponent}. Type of the element of the collection will be used as first argument to <see cref = "IKernel.ResolveAll(System.Type,System.Collections.IDictionary)" /></param>
-		/// <param name = "additionalArguments">Additional arguents that will be passed as second argument to <see cref = "IKernel.ResolveAll(System.Type,System.Collections.IDictionary)" /></param>
->>>>>>> 276f0a63
-		public TypedFactoryComponentCollection(Type componentCollectionType, IDictionary additionalArguments)
-			: base(null, componentCollectionType, additionalArguments)
-		{
-		}
-
-		public override object Resolve(IKernel kernel)
-		{
-			var result = kernel.ResolveAll(ComponentType, AdditionalArguments);
-			return result;
-		}
-	}
-}+﻿// Copyright 2004-2010 Castle Project - http://www.castleproject.org/
+// 
+// Licensed under the Apache License, Version 2.0 (the "License");
+// you may not use this file except in compliance with the License.
+// You may obtain a copy of the License at
+// 
+//     http://www.apache.org/licenses/LICENSE-2.0
+// 
+// Unless required by applicable law or agreed to in writing, software
+// distributed under the License is distributed on an "AS IS" BASIS,
+// WITHOUT WARRANTIES OR CONDITIONS OF ANY KIND, either express or implied.
+// See the License for the specific language governing permissions and
+// limitations under the License.
+
+namespace Castle.Facilities.TypedFactory
+{
+	using System;
+	using System.Collections;
+
+	using Castle.MicroKernel;
+
+	/// <summary>
+	///   Represents a set of components to be resolved via Typed Factory. Uses <see cref = "IKernel.ResolveAll(System.Type,System.Collections.IDictionary)" /> to resolve the components.
+	/// </summary>
+	public class TypedFactoryComponentCollection : TypedFactoryComponent
+	{
+		/// <summary>
+		///   Creates new instance of <see cref = "TypedFactoryComponentCollection" />.
+		/// </summary>
+		/// <param name = "componentCollectionType">Collection type to resolve. Must be an array (SomeComponent[]) or IEnumerable{SomeComponent}. Type of the element of the collection will be used as first argument to <see cref = "IKernel.ResolveAll(System.Type,System.Collections.IDictionary)" /></param>
+		/// <param name = "additionalArguments">Additional arguents that will be passed as second argument to <see cref = "IKernel.ResolveAll(System.Type,System.Collections.IDictionary)" /></param>
+		public TypedFactoryComponentCollection(Type componentCollectionType, IDictionary additionalArguments)
+			: base(null, componentCollectionType, additionalArguments)
+		{
+		}
+
+		public override object Resolve(IKernel kernel)
+		{
+			var result = kernel.ResolveAll(ComponentType, AdditionalArguments);
+			return result;
+		}
+	}
+}