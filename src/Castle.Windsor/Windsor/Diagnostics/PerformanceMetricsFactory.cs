--- conflicted
+++ resolved
@@ -1,133 +1,129 @@
-// Copyright 2004-2011 Castle Project - http://www.castleproject.org/
-// 
-// Licensed under the Apache License, Version 2.0 (the "License");
-// you may not use this file except in compliance with the License.
-// You may obtain a copy of the License at
-// 
-//     http://www.apache.org/licenses/LICENSE-2.0
-// 
-// Unless required by applicable law or agreed to in writing, software
-// distributed under the License is distributed on an "AS IS" BASIS,
-// WITHOUT WARRANTIES OR CONDITIONS OF ANY KIND, either express or implied.
-// See the License for the specific language governing permissions and
-// limitations under the License.
-
-namespace Castle.Windsor.Diagnostics
-{
-#if !SILVERLIGHT
-	using System;
-	using System.ComponentModel;
-	using System.Diagnostics;
-	using System.Linq;
-	using System.Security;
-
-	public class PerformanceMetricsFactory : IPerformanceMetricsFactory
-	{
-		private const string CastleWindsorCategoryName = "Castle Windsor";
-		private const string InstanesTrackedByTheReleasePolicyCounterName = "Instances tracked by the release policy";
-
-		public PerformanceMetricsFactory()
-		{
-			Initialize();
-		}
-
-		public bool InitializedSuccessfully { get; private set; }
-
-		public ITrackedComponentsPerformanceCounter CreateInstancesTrackedByReleasePolicyCounter(string name)
-		{
-			var counter = BuildInstancesTrackedByReleasePolicyCounter(name);
-			if (counter == null)
-			{
-				return NullPerformanceCounter.Instance;
-			}
-			return new TrackedComponentsPerformanceCounterWrapper(counter);
-		}
-
-		private PerformanceCounter BuildInstancesTrackedByReleasePolicyCounter(string name)
-		{
-			if (InitializedSuccessfully == false)
-			{
-				return null;
-			}
-			try
-			{
-				return new PerformanceCounter(CastleWindsorCategoryName,
-				                              InstanesTrackedByTheReleasePolicyCounterName,
-				                              name,
-				                              readOnly: false) { RawValue = 0L };
-			}
-			// exception types we should expect according to http://msdn.microsoft.com/en-us/library/356cx381.aspx
-			catch (Win32Exception)
-			{
-			}
-			catch (PlatformNotSupportedException)
-			{
-			}
-			catch (UnauthorizedAccessException)
-			{
-			}
-			return null;
-		}
-
-		private static void CreateWindsorCategoryAndCounters()
-		{
-			PerformanceCounterCategory.Create(CastleWindsorCategoryName,
-			                                  "Performance counters published by the Castle Windsor container",
-			                                  PerformanceCounterCategoryType.MultiInstance,
-			                                  new CounterCreationDataCollection
-			                                  {
-			                                  	new CounterCreationData
-			                                  	{
-			                                  		CounterType = PerformanceCounterType.NumberOfItems32,
-			                                  		CounterName = InstanesTrackedByTheReleasePolicyCounterName,
-			                                  		CounterHelp = "List of instances tracked by the release policy in the container. " +
-			                                  		              "Notice that does not include all alive objects tracked by the container, just the ones tracked by the policy."
-			                                  	}
-			                                  });
-		}
-
-		private void Initialize()
-		{
-			try
-			{
-				if (PerformanceCounterCategory.Exists(CastleWindsorCategoryName))
-				{
-					var categories = PerformanceCounterCategory.GetCategories();
-					InitializedSuccessfully = categories.SingleOrDefault(c => c.CategoryName == CastleWindsorCategoryName) != null;
-				}
-				else
-				{
-					CreateWindsorCategoryAndCounters();
-				}
-			}
-			catch (Win32Exception)
-			{
-				InitializedSuccessfully = false;
-			}
-			catch (UnauthorizedAccessException)
-			{
-				InitializedSuccessfully = false;
-			}
-<<<<<<< HEAD
-			catch (SecurityException e)
-			{
-				// it's not in the documentation but PerformanceCounterCategory.Create can also throw SecurityException,
-				exception = e;
-			}
-			catch (InvalidOperationException e)
-			{
-				// it's not in the documentation but PerformanceCounterCategory.Exists can also throw InvalidOperationException
-				// according to this StackOverflow question when PerformanceCounters file is corrupted
-				// http://stackoverflow.com/questions/1540777/performancecounters-on-net-4-0-windows-7
-				exception = e;
-=======
-				// it's not in the documentation but PerformanceCounterCategory.Create can also throw SecurityException,
-			catch (SecurityException)
-			{
-				InitializedSuccessfully = false;
->>>>>>> eae93bda
-			}
-		}
-	}
-#endif
-}+// Copyright 2004-2011 Castle Project - http://www.castleproject.org/
+// 
+// Licensed under the Apache License, Version 2.0 (the "License");
+// you may not use this file except in compliance with the License.
+// You may obtain a copy of the License at
+// 
+//     http://www.apache.org/licenses/LICENSE-2.0
+// 
+// Unless required by applicable law or agreed to in writing, software
+// distributed under the License is distributed on an "AS IS" BASIS,
+// WITHOUT WARRANTIES OR CONDITIONS OF ANY KIND, either express or implied.
+// See the License for the specific language governing permissions and
+// limitations under the License.
+
+namespace Castle.Windsor.Diagnostics
+{
+#if !SILVERLIGHT
+	using System;
+	using System.ComponentModel;
+	using System.Diagnostics;
+	using System.Linq;
+	using System.Security;
+
+	public class PerformanceMetricsFactory : IPerformanceMetricsFactory
+	{
+		private const string CastleWindsorCategoryName = "Castle Windsor";
+		private const string InstanesTrackedByTheReleasePolicyCounterName = "Instances tracked by the release policy";
+		private Exception exception;
+
+		public PerformanceMetricsFactory()
+		{
+			Initialize();
+		}
+
+		public bool InitializedSuccessfully
+		{
+			get { return exception == null; }
+		}
+
+		public ITrackedComponentsPerformanceCounter CreateInstancesTrackedByReleasePolicyCounter(string name)
+		{
+			var counter = BuildInstancesTrackedByReleasePolicyCounter(name);
+			if (counter == null)
+			{
+				return NullPerformanceCounter.Instance;
+			}
+			return new TrackedComponentsPerformanceCounterWrapper(counter);
+		}
+
+		private PerformanceCounter BuildInstancesTrackedByReleasePolicyCounter(string name)
+		{
+			if (InitializedSuccessfully == false)
+			{
+				return null;
+			}
+			try
+			{
+				return new PerformanceCounter(CastleWindsorCategoryName,
+				                              InstanesTrackedByTheReleasePolicyCounterName,
+				                              name,
+				                              readOnly: false) { RawValue = 0L };
+			}
+			// exception types we should expect according to http://msdn.microsoft.com/en-us/library/356cx381.aspx
+			catch (Win32Exception)
+			{
+			}
+			catch (PlatformNotSupportedException)
+			{
+			}
+			catch (UnauthorizedAccessException)
+			{
+			}
+			return null;
+		}
+
+		private void CreateWindsorCategoryAndCounters()
+		{
+			PerformanceCounterCategory.Create(CastleWindsorCategoryName,
+			                                  "Performance counters published by the Castle Windsor container",
+			                                  PerformanceCounterCategoryType.MultiInstance,
+			                                  new CounterCreationDataCollection
+			                                  {
+			                                  	new CounterCreationData
+			                                  	{
+			                                  		CounterType = PerformanceCounterType.NumberOfItems32,
+			                                  		CounterName = InstanesTrackedByTheReleasePolicyCounterName,
+			                                  		CounterHelp = "List of instances tracked by the release policy in the container. " +
+			                                  		              "Notice that does not include all alive objects tracked by the container, just the ones tracked by the policy."
+			                                  	}
+			                                  });
+		}
+
+		private void Initialize()
+		{
+			try
+			{
+				if (PerformanceCounterCategory.Exists(CastleWindsorCategoryName))
+				{
+					Debug.Assert(PerformanceCounterCategory.GetCategories().Count(c => c.CategoryName == CastleWindsorCategoryName) == 1);
+				}
+				else
+				{
+					CreateWindsorCategoryAndCounters();
+				}
+			}
+			catch (Win32Exception e)
+			{
+				exception = e;
+			}
+			catch (UnauthorizedAccessException e)
+			{
+				exception = e;
+			}
+			catch (SecurityException e)
+			{
+				// it's not in the documentation but PerformanceCounterCategory.Create can also throw SecurityException,
+				exception = e;
+			}
+			catch (InvalidOperationException e)
+			{
+				// it's not in the documentation but PerformanceCounterCategory.Exists can also throw InvalidOperationException
+				// according to this StackOverflow question when PerformanceCounters file is corrupted
+				// http://stackoverflow.com/questions/1540777/performancecounters-on-net-4-0-windows-7
+				exception = e;
+			}
+		}
+	}
+#endif
+}